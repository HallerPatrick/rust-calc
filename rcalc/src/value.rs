<<<<<<< HEAD
use std::ops::*;
use std::rc::Rc;
use std::cmp::Ordering;
use util::Boxable;

/// Defines the possible types of values to process.
/// Supports `Clone`, `Copy` and `PartialEq` semantics (*value type*).
///
/// # Arithmetic Conversion Rules
///
/// * `Integer` *op* `Integer` = `Integer`
///   `Integer` *op* `Float` = `Float`
///   `Float` *op* `Float` = `Float`
///   for *op* in `+` `-` `*` `%`
/// * `Integer` / `Integer` = `Float`
///   `Integer` / `Float` = `Float`
///   `Float` / `Float` = `Float`
/// * `Integer` \ `Integer` = `Integer`
///   `Integer` \ `Float` = `Integer`
///   `Float` \ `Float` = `Integer`
/// * `[a1,a2]` *op* `Integer` = `[a1*Integer, a2*Integer]
/// * `[a1,a2]` *op* `[b1,b2]` = `[a1*b1, a2*b2]`
#[derive(Clone, PartialEq, Debug)]
pub enum Value {
    Integer(i64),
    Float(f64),
    Vector(Rc<Vec<Value>>),
}

impl Value {
    /// Converts `self` to integer, divides it by `other` (also converted to integer) and
    /// returns the result.
    ///
    /// # Examples
    ///
    /// ```
    /// assert_eq!(Value::Float(12.3).integer_divide_by(&Value::Integer(3)), Value::Integer(4));
    /// ```
    pub fn integer_divide_by(&self, other: &Value) -> Value {
        self.apply_binary_op(other, &|l, r| Value::Integer(l.to_integer() / r.to_integer()))
    }

    pub fn concat(&self, other: &Value) -> Value {
        let mut lv = (*self.to_vector()).clone();
        let mut rv = (*other.to_vector()).clone();
        lv.append(&mut rv);
        Value::Vector(lv.rc())
    }

    pub fn pow(&self, exponent: &Value) -> Value {
        self.apply_binary_op(exponent, &|l, r| Value::Float(l.to_float().powf(r.to_float()))) 
    }

    pub fn log(&self, base: &Value) -> Value {
        self.apply_binary_op(base, &|l, r| Value::Float(l.to_float().log(r.to_float()))) 
    }

    pub fn dot_product(&self, other: &Value) -> Value {
        let lv = self.to_vector();
        let rv = other.to_vector();
        let sum: f64 = (*lv).iter()
            .zip((*rv).iter())
            .map(|(l, r)| l.to_float() * r.to_float())
            .sum();
        Value::Float(sum)
    }

    pub fn sqrt(&self) -> Value {
        self.apply_unary_op(&|val| Value::Float(val.to_float().sqrt()))
    }

    pub fn sin(&self) -> Value {
        self.apply_unary_op(&|val| Value::Float(val.to_float().sin()))
    }

    pub fn cos(&self) -> Value {
        self.apply_unary_op(&|val| Value::Float(val.to_float().cos()))
    }

    pub fn tan(&self) -> Value {
        self.apply_unary_op(&|val| Value::Float(val.to_float().tan()))
    }

    pub fn asin(&self) -> Value {
        self.apply_unary_op(&|val| Value::Float(val.to_float().asin()))
    }

    pub fn acos(&self) -> Value {
        self.apply_unary_op(&|val| Value::Float(val.to_float().acos()))
    }

    pub fn atan(&self) -> Value {
        self.apply_unary_op(&|val| Value::Float(val.to_float().atan()))
    }

    pub fn count(&self) -> Value {
        if let &Value::Vector(ref v) = self {
            Value::Integer((*v).len() as i64)
        } else {
            Value::Integer(1)
        }
    }

    pub fn len(&self) -> Value {
        if let &Value::Vector(ref v) = self {
            let mut sum = 0.0;
            for val in (*v).iter() {
                let f_val = val.to_float();
                sum += f_val * f_val;
            }
            Value::Float(sum.sqrt())
        } else {
            Value::Float(self.to_float())
        }
    }
}

impl fmt::Display for Value {
    fn fmt(&self, f: &mut fmt::Formatter) -> fmt::Result {
        fn to_str(val: &Value, buf: &mut String) {
            match val {
                &Value::Float(fl) => buf.push_str(&format!("{}", fl)),
                &Value::Integer(n) => buf.push_str(&format!("{}", n)),
                &Value::Vector(ref v) => {
                    buf.push('[');
                    let mut first = true;
                    for vval in (*v).iter() {
                        if first == false {
                            buf.push_str(", ");
                        }
                        to_str(vval, buf);
                        first = false;
                    }
                    buf.push(']');
                }
            }
        };
        let mut buf = String::new();
        to_str(self, &mut buf);
        write!(f, "{}", &buf)
    }
}

impl Add for Value {
    type Output = Value;

    /// Adds to `Value`s.
    ///
    /// # Examples
    ///
    /// ```
    /// assert_eq!(Value::Integer(1) + Value::Integer(2), Value::Integer(3));
    /// ```
    fn add(self, other: Value) -> Value {
        self.apply_binary_op(&other, &|l, r| {
            match (l, r) {
                (&Value::Integer(a), &Value::Integer(b)) => Value::Integer(a + b),
                (left, right) => Value::Float(left.to_float() + right.to_float()),
            }
        })
    }
}

impl Sub for Value {
    type Output = Value;

    /// Subtracts `Value` `other` from `self`.
    ///
    /// # Examples
    ///
    /// ```
    /// assert_eq!(Value::Integer(1) - Value::Integer(2), Value::Integer(-1));
    /// ```
    fn sub(self, other: Value) -> Value {
        self.apply_binary_op(&other, &|l, r| {
            match (l, r) {
                (&Value::Integer(a), &Value::Integer(b)) => Value::Integer(a - b),
                (left, right) => Value::Float(left.to_float() - right.to_float()),
            }
        })
    }
}

impl BitAnd for Value {
    type Output = Value;

    /// Caclulates `Value` `other` & `self`.
    ///
    /// # Examples
    ///
    /// ```
    /// assert_eq!(Value::Integer(1) & Value::Integer(3), Value::Integer(1));
    /// ```
    fn bitand(self, other: Value) -> Value {
        self.apply_binary_op(&other, &|l, r| {
            match (l, r) {
                (&Value::Integer(a), &Value::Integer(b)) => Value::Integer(a & b),
                (left, right) => Value::Integer(left.to_integer() & right.to_integer()),
            }
        })
    }
}

impl BitOr for Value {
    type Output = Value;

    /// Caclulates `Value` `other` | `self`.
    ///
    /// # Examples
    ///
    /// ```
    /// assert_eq!(Value::Integer(1) | Value::Integer(2), Value::Integer(3));
    /// ```
    fn bitor(self, other: Value) -> Value {
        self.apply_binary_op(&other, &|l, r| {
            match (l, r) {
                (&Value::Integer(a), &Value::Integer(b)) => Value::Integer(a | b),
                (left, right) => Value::Integer(left.to_integer() | right.to_integer()),
            }
        })
    }
}

impl BitXor for Value {
    type Output = Value;

    /// Caclulates `Value` `other` ^ `self`.
    ///
    /// # Examples
    ///
    /// ```
    /// assert_eq!(Value::Integer(1) ^ Value::Integer(3), Value::Integer(2));
    /// ```
    fn bitxor(self, other: Value) -> Value {
        self.apply_binary_op(&other, &|l, r| {
            match (l, r) {
                (&Value::Integer(a), &Value::Integer(b)) => Value::Integer(a ^ b),
                (left, right) => Value::Integer(left.to_integer() ^ right.to_integer()),
            }
        })
    }
}

impl Mul for Value {
    type Output = Value;

    /// Multiplies two `Value`s
    ///
    /// # Examples
    ///
    /// ```
    /// assert_eq!(Value::Integer(2) * Value::Integer(3), Value::Integer(6));
    /// ```
    fn mul(self, other: Value) -> Value {
        self.apply_binary_op(&other, &|l, r| {
            match (l, r) {
                (&Value::Integer(a), &Value::Integer(b)) => Value::Integer(a * b),
                (left, right) => Value::Float(left.to_float() * right.to_float()),
            }
        })
    }
}

impl Div for Value {
    type Output = Value;

    /// Divides `Value` `self` by `other`, always returning a `Float`.
    ///
    /// # Examples
    ///
    /// ```
    /// assert_eq!(Value::Integer(6) / Value::Integer(2), Value::Float(3.0));
    /// ```
    fn div(self, other: Value) -> Value {
        self.apply_binary_op(&other, &|l, r| Value::Float(l.to_float() / r.to_float()))
    }
}

impl Rem for Value {
    type Output = Value;

    /// Divides `Value` `self` by `other`, returning the remainder.
    ///
    /// # Examples
    ///
    /// ```
    /// assert_eq!(Value::Integer(5) / Value::Integer(2), Value::Integer(1));
    /// ```
    fn rem(self, other: Value) -> Value {
        self.apply_binary_op(&other, &|l, r| {
            match (l, r) {
                (&Value::Integer(a), &Value::Integer(b)) => Value::Integer(a % b),
                (left, right) => Value::Float(left.to_float() % right.to_float()),
            }
        })
    }
}

impl Shl<Value> for Value {
    type Output = Value;

    /// Shifts `Value` `self` left by `other` bits.
    ///
    /// # Examples
    ///
    /// ```
    /// assert_eq!(Value::Integer(1) << Value::Integer(2), Value::Integer(4));
    /// ```
    fn shl(self, other: Value) -> Value {
        self.apply_binary_op(&other, &|l, r| {
            match (l, r) {
                (&Value::Integer(a), &Value::Integer(b)) => Value::Integer(a << b),
                (left, right) => Value::Integer(left.to_integer() << right.to_integer()),
            }
        })
    }
}

impl Shr<Value> for Value {
    type Output = Value;

    /// Shifts `Value` `self` right by `other` bits.
    ///
    /// # Examples
    ///
    /// ```
    /// assert_eq!(Value::Integer(8) >> Value::Integer(3), Value::Integer(1));
    /// ```
    fn shr(self, other: Value) -> Value {
        self.apply_binary_op(&other, &|l, r| {
            match (l, r) {
                (&Value::Integer(a), &Value::Integer(b)) => Value::Integer(a >> b),
                (left, right) => Value::Integer(left.to_integer() >> right.to_integer()),
            }
        })
    }
}

impl Neg for Value {
    type Output = Value;

    /// The method for the unary `-` operator.
    /// Negates `Value` `self`.
    ///
    /// # Examples
    ///
    /// ```
    /// assert_eq!(-Value::Integer(10), Value::Integer(-10));
    /// ```
    fn neg(self) -> Value {
        match self {
            Value::Integer(n) => Value::Integer(-n),
            Value::Float(f) => Value::Float(-f),
            Value::Vector(ref v) => {
                let resv: Vec<Value> = (*v).iter()
                    .map(|val| val.clone().neg())
                    .collect();
                Value::Vector(resv.rc())
            },
        }
    }
}

impl PartialOrd for Value {
    fn partial_cmp(&self, other: &Value) -> Option<Ordering> {
        match (self, other) {
            (&Value::Integer(l), &Value::Integer(r)) => l.partial_cmp(&r),
            (&Value::Float(l), &Value::Float(r)) => l.partial_cmp(&r),
            (&Value::Integer(l), &Value::Float(r)) => (l as f64).partial_cmp(&r),
            (&Value::Float(l), &Value::Integer(r)) => l.partial_cmp(&(r as f64)),
            _ => None,
        }
    }
}

// ===========================================================================

impl Value {
    /// Returns the contained value as `f64` with possible loss of precision for very large values.
    ///
    /// # Examples
    ///
    /// ```
    /// assert_eq!(Value::Integer(12).to_float(), Value::Float(12.0));
    /// ```
    fn to_float(&self) -> f64 {
        match self {
            &Value::Integer(n) => n as f64,
            &Value::Float(f) => f,
            &Value::Vector(ref v) => (*v).len() as f64,
        }
    }

    /// Returns the contained value as `i64`, truncating the fractional part if the contained
    /// value is a `Float`.
    ///
    /// # Examples
    ///
    /// ```
    /// assert_eq!(Value::Float(12.3).to_integer(), Value::Integer(12));
    /// ```
    fn to_integer(&self) -> i64 {
        match self {
            &Value::Integer(n) => n,
            &Value::Float(f) => f as i64,
            &Value::Vector(ref v) => v.len() as i64,
        }
    }

    fn to_vector(&self) -> Rc<Vec<Value>> {
        match self {
            &Value::Integer(n) => vec![Value::Integer(n)].rc(),
            &Value::Float(f) => vec![Value::Float(f)].rc(),
            &Value::Vector(ref v) => v.clone(),
        }
    }

    fn apply_binary_op<F>(&self, r: &Value, f: &F) -> Value
        where F: Fn(&Value, &Value) -> Value {
        match (self, r) {
            (&Value::Vector(ref lv), &Value::Vector(ref rv)) => {
                let resv: Vec<Value> = (*lv).iter()
                    .zip((*rv).iter())
                    .map(|(l, r)| l.apply_binary_op(r, f))
                    .collect();
                Value::Vector(resv.rc())
            },
            (&Value::Vector(ref lv), r) => {
                let resv: Vec<Value> = (*lv).iter()
                    .map(|l| l.apply_binary_op(r, f))
                    .collect();
                Value::Vector(resv.rc())
            },
            (l, &Value::Vector(ref rv)) => {
                let resv: Vec<Value> = (*rv).iter()
                    .map(|r| l.apply_binary_op(r, f))
                    .collect();
                Value::Vector(resv.rc())
            },
            (l, r) => f(l, r),
        }
    }

    fn apply_unary_op<F>(&self, f: &F) -> Value
        where F: Fn(&Value) -> Value {
        match self {
            &Value::Vector(ref v) => {
                let resv: Vec<Value> = (*v).iter()
                    .map(|val| val.apply_unary_op(f))
                    .collect();
                Value::Vector(resv.rc())
            },
            v => f(v),
        }
    }
}

#[cfg(test)]
mod tests {
    use super::*;
    use util::Boxable;

    fn ivec(v: Vec<i32>) -> Value {
        let vout: Vec<Value> = v.iter().map(|i| Value::Integer(*i as i64)).collect();
        Value::Vector(vout.rc())
    }

    fn fvec(v: Vec<f64>) -> Value {
        let vout: Vec<Value> = v.iter().map(|f| Value::Float(*f)).collect();
        Value::Vector(vout.rc())
    }

    #[test]
    fn test_add() {
        assert_eq!(Value::Integer(2) + Value::Integer(3), Value::Integer(5));
        assert_eq!(Value::Integer(2) + Value::Float(3.0), Value::Float(5.0));
        assert_eq!(Value::Float(2.0) + Value::Integer(3), Value::Float(5.0));
        assert_eq!(Value::Float(2.0) + Value::Float(3.0), Value::Float(5.0));
    }

    #[test]
    fn test_add_vectors() {
        assert_eq!(ivec(vec![1, 2, 3]) + Value::Float(3.0),
                   fvec(vec![4.0, 5.0, 6.0]));
        assert_eq!(Value::Integer(1) + fvec(vec![1.0, 2.0, 3.0]),
                   fvec(vec![2.0, 3.0, 4.0]));
        assert_eq!(ivec(vec![1, 2, 3]) + ivec(vec![1, 2, 3, 4, 5]),
                   ivec(vec![2, 4, 6]));
        assert_eq!(ivec(vec![1, 2, 3, 4, 5]) + ivec(vec![1, 2, 3]),
                   ivec(vec![2, 4, 6]));
    }

    #[test]
    fn test_sub() {
        assert_eq!(Value::Integer(2) - Value::Integer(3), Value::Integer(-1));
        assert_eq!(Value::Integer(2) - Value::Float(3.0), Value::Float(-1.0));
        assert_eq!(Value::Float(2.0) - Value::Integer(3), Value::Float(-1.0));
        assert_eq!(Value::Float(2.0) - Value::Float(3.0), Value::Float(-1.0));
        assert_eq!(ivec(vec![1, 2, 3]) - Value::Integer(1), ivec(vec![0, 1, 2]));
    }

    #[test]
    fn test_mul() {
        assert_eq!(Value::Integer(2) * Value::Integer(3), Value::Integer(6));
        assert_eq!(Value::Integer(2) * Value::Float(3.0), Value::Float(6.0));
        assert_eq!(Value::Float(2.0) * Value::Integer(3), Value::Float(6.0));
        assert_eq!(Value::Float(2.0) * Value::Float(3.0), Value::Float(6.0));
        assert_eq!(ivec(vec![1, 2, 3]) * Value::Integer(2), ivec(vec![2, 4, 6]));
    }

    #[test]
    fn test_div() {
        assert_eq!(Value::Integer(6) / Value::Integer(3), Value::Float(2.0));
        assert_eq!(Value::Integer(6) / Value::Float(3.0), Value::Float(2.0));
        assert_eq!(Value::Float(6.0) / Value::Integer(3), Value::Float(2.0));
        assert_eq!(Value::Float(6.0) / Value::Float(3.0), Value::Float(2.0));
        assert_eq!(ivec(vec![1, 2, 3]) / Value::Integer(2), fvec(vec![0.5, 1.0, 1.5]));
    }

    #[test]
    fn test_integer_div() {
        assert_eq!(Value::Integer(7).integer_divide_by(&Value::Integer(3)), Value::Integer(2));
        assert_eq!(Value::Integer(7).integer_divide_by(&Value::Float(3.0)), Value::Integer(2));
        assert_eq!(Value::Float(7.0).integer_divide_by(&Value::Integer(3)), Value::Integer(2));
        assert_eq!(Value::Float(7.0).integer_divide_by(&Value::Float(3.0)), Value::Integer(2));
        assert_eq!(ivec(vec![3, 4, 5]).integer_divide_by(&Value::Integer(2)), ivec(vec![1, 2, 2]));
    }

    #[test]
    fn test_rem() {
        assert_eq!(Value::Integer(7) % Value::Integer(3), Value::Integer(1));
        assert_eq!(Value::Integer(7) % Value::Float(3.0), Value::Float(1.0));
        assert_eq!(Value::Float(7.0) % Value::Integer(3), Value::Float(1.0));
        assert_eq!(Value::Float(7.0) % Value::Float(3.0), Value::Float(1.0));
        assert_eq!(ivec(vec![3, 4, 5]) % Value::Integer(2), ivec(vec![1, 0, 1]));
    }

    #[test]
    fn test_neg() {
        assert_eq!(-Value::Integer(10), Value::Integer(-10));
        assert_eq!(-Value::Float(-10.25), Value::Float(10.25));
        assert_eq!(-ivec(vec![1, 2, 3]), ivec(vec![-1, -2, -3]));
    }

    #[test]
    fn test_vectors_unary_op() {
        let vin = Value::Vector(vec![Value::Float(4.0), Value::Integer(16), Value::Float(25.0)].rc());
        let vout = Value::Vector(vec![Value::Float(2.0), Value::Float(4.0), Value::Float(5.0)].rc());
        assert_eq!(vin.sqrt(), vout);
    }

    #[test]
    fn test_vectors_binary_op() {
        let vin1 = Value::Vector(vec![Value::Integer(2), Value::Integer(3), Value::Float(4.0)].rc());
        let vout = Value::Vector(vec![Value::Float(4.0), Value::Float(9.0), Value::Float(16.0)].rc());
        assert_eq!(vin1.pow(&Value::Integer(2)), vout);

        let vout = Value::Vector(vec![Value::Float(4.0), Value::Float(8.0), Value::Float(16.0)].rc());
        assert_eq!(Value::Integer(2).pow(&vin1), vout);

        let vin2 = Value::Vector(vec![Value::Integer(3), Value::Integer(2), Value::Float(1.0)].rc());
        let vout = Value::Vector(vec![Value::Float(8.0), Value::Float(9.0), Value::Float(4.0)].rc());
        assert_eq!(vin1.pow(&vin2), vout);

        let vin2 = Value::Vector(vec![Value::Integer(3), Value::Integer(2), Value::Float(1.0), Value::Float(0.0)].rc());
        assert_eq!(vin1.pow(&vin2), vout);
    }

    #[test]
    fn test_nested_vectors() {
        // [[[1]]] + 1 = [[[3]]]
        let v = Value::Vector(vec![Value::Vector(vec![Value::Vector(vec![Value::Integer(1)].rc())].rc())].rc());
        assert_eq!(v + Value::Integer(2),
                   Value::Vector(vec![Value::Vector(vec![Value::Vector(vec![Value::Integer(3)].rc())].rc())].rc()));
    }
}
=======
use std::ops::*;
use std::rc::Rc;
use std::fmt;
use util::Boxable;

/// Defines the possible types of values to process.
/// Supports `Clone`, `Copy` and `PartialEq` semantics (*value type*).
///
/// # Arithmetic Conversion Rules
///
/// * `Integer` *op* `Integer` = `Integer`
///   `Integer` *op* `Float` = `Float`
///   `Float` *op* `Float` = `Float`
///   for *op* in `+` `-` `*` `%`
/// * `Integer` / `Integer` = `Float`
///   `Integer` / `Float` = `Float`
///   `Float` / `Float` = `Float`
/// * `Integer` \ `Integer` = `Integer`
///   `Integer` \ `Float` = `Integer`
///   `Float` \ `Float` = `Integer`
/// * `[a1,a2]` *op* `Integer` = `[a1*Integer, a2*Integer]
/// * `[a1,a2]` *op* `[b1,b2]` = `[a1*b1, a2*b2]`
#[derive(Clone, PartialEq, Debug)]
pub enum Value {
    Integer(i64),
    Float(f64),
    Vector(Rc<Vec<Value>>),
}

impl Value {
    /// Converts `self` to integer, divides it by `other` (also converted to integer) and
    /// returns the result.
    ///
    /// # Examples
    ///
    /// ```
    /// assert_eq!(Value::Float(12.3).integer_divide_by(&Value::Integer(3)), Value::Integer(4));
    /// ```
    pub fn integer_divide_by(&self, other: &Value) -> Value {
        self.apply_binary_op(other, &|l, r| Value::Integer(l.to_integer() / r.to_integer()))
    }

    pub fn concat(&self, other: &Value) -> Value {
        let mut lv = (*self.to_vector()).clone();
        let mut rv = (*other.to_vector()).clone();
        lv.append(&mut rv);
        Value::Vector(lv.rc())
    }

    pub fn pow(&self, exponent: &Value) -> Value {
        self.apply_binary_op(exponent, &|l, r| Value::Float(l.to_float().powf(r.to_float()))) 
    }

    pub fn log(&self, base: &Value) -> Value {
        self.apply_binary_op(base, &|l, r| Value::Float(l.to_float().log(r.to_float()))) 
    }

    pub fn dot_product(&self, other: &Value) -> Value {
        let lv = self.to_vector();
        let rv = other.to_vector();
        let sum: f64 = (*lv).iter()
            .zip((*rv).iter())
            .map(|(l, r)| l.to_float() * r.to_float())
            .sum();
        Value::Float(sum)
    }

    pub fn sqrt(&self) -> Value {
        self.apply_unary_op(&|val| Value::Float(val.to_float().sqrt()))
    }

    pub fn sin(&self) -> Value {
        self.apply_unary_op(&|val| Value::Float(val.to_float().sin()))
    }

    pub fn cos(&self) -> Value {
        self.apply_unary_op(&|val| Value::Float(val.to_float().cos()))
    }

    pub fn tan(&self) -> Value {
        self.apply_unary_op(&|val| Value::Float(val.to_float().tan()))
    }

    pub fn asin(&self) -> Value {
        self.apply_unary_op(&|val| Value::Float(val.to_float().asin()))
    }

    pub fn acos(&self) -> Value {
        self.apply_unary_op(&|val| Value::Float(val.to_float().acos()))
    }

    pub fn atan(&self) -> Value {
        self.apply_unary_op(&|val| Value::Float(val.to_float().atan()))
    }

    pub fn count(&self) -> Value {
        if let &Value::Vector(ref v) = self {
            Value::Integer((*v).len() as i64)
        } else {
            Value::Integer(1)
        }
    }

    pub fn len(&self) -> Value {
        if let &Value::Vector(ref v) = self {
            let mut sum = 0.0;
            for val in (*v).iter() {
                let f_val = val.to_float();
                sum += f_val * f_val;
            }
            Value::Float(sum.sqrt())
        } else {
            Value::Float(self.to_float())
        }
    }
}

impl fmt::Display for Value {
    fn fmt(&self, f: &mut fmt::Formatter) -> fmt::Result {
        fn to_str(val: &Value, buf: &mut String) {
            match val {
                &Value::Float(fl) => buf.push_str(&format!("{}", fl)),
                &Value::Integer(n) => buf.push_str(&format!("{}", n)),
                &Value::Vector(ref v) => {
                    buf.push('[');
                    let mut first = true;
                    for vval in (*v).iter() {
                        if first == false {
                            buf.push_str(", ");
                        }
                        to_str(vval, buf);
                        first = false;
                    }
                    buf.push(']');
                }
            }
        };
        let mut buf = String::new();
        to_str(self, &mut buf);
        write!(f, "{}", &buf)
    }
}

impl Add for Value {
    type Output = Value;

    /// Adds to `Value`s.
    ///
    /// # Examples
    ///
    /// ```
    /// assert_eq!(Value::Integer(1) + Value::Integer(2), Value::Integer(3));
    /// ```
    fn add(self, other: Value) -> Value {
        self.apply_binary_op(&other, &|l, r| {
            match (l, r) {
                (&Value::Integer(a), &Value::Integer(b)) => Value::Integer(a + b),
                (left, right) => Value::Float(left.to_float() + right.to_float()),
            }
        })
    }
}

impl Sub for Value {
    type Output = Value;

    /// Subtracts `Value` `other` from `self`.
    ///
    /// # Examples
    ///
    /// ```
    /// assert_eq!(Value::Integer(1) - Value::Integer(2), Value::Integer(-1));
    /// ```
    fn sub(self, other: Value) -> Value {
        self.apply_binary_op(&other, &|l, r| {
            match (l, r) {
                (&Value::Integer(a), &Value::Integer(b)) => Value::Integer(a - b),
                (left, right) => Value::Float(left.to_float() - right.to_float()),
            }
        })
    }
}

impl BitAnd for Value {
    type Output = Value;

    /// Caclulates `Value` `other` & `self`.
    ///
    /// # Examples
    ///
    /// ```
    /// assert_eq!(Value::Integer(1) & Value::Integer(3), Value::Integer(1));
    /// ```
    fn bitand(self, other: Value) -> Value {
        self.apply_binary_op(&other, &|l, r| {
            match (l, r) {
                (&Value::Integer(a), &Value::Integer(b)) => Value::Integer(a & b),
                (left, right) => Value::Integer(left.to_integer() & right.to_integer()),
            }
        })
    }
}

impl BitOr for Value {
    type Output = Value;

    /// Caclulates `Value` `other` | `self`.
    ///
    /// # Examples
    ///
    /// ```
    /// assert_eq!(Value::Integer(1) | Value::Integer(2), Value::Integer(3));
    /// ```
    fn bitor(self, other: Value) -> Value {
        self.apply_binary_op(&other, &|l, r| {
            match (l, r) {
                (&Value::Integer(a), &Value::Integer(b)) => Value::Integer(a | b),
                (left, right) => Value::Integer(left.to_integer() | right.to_integer()),
            }
        })
    }
}

impl BitXor for Value {
    type Output = Value;

    /// Caclulates `Value` `other` ^ `self`.
    ///
    /// # Examples
    ///
    /// ```
    /// assert_eq!(Value::Integer(1) ^ Value::Integer(3), Value::Integer(2));
    /// ```
    fn bitxor(self, other: Value) -> Value {
        self.apply_binary_op(&other, &|l, r| {
            match (l, r) {
                (&Value::Integer(a), &Value::Integer(b)) => Value::Integer(a ^ b),
                (left, right) => Value::Integer(left.to_integer() ^ right.to_integer()),
            }
        })
    }
}

impl Mul for Value {
    type Output = Value;

    /// Multiplies two `Value`s
    ///
    /// # Examples
    ///
    /// ```
    /// assert_eq!(Value::Integer(2) * Value::Integer(3), Value::Integer(6));
    /// ```
    fn mul(self, other: Value) -> Value {
        self.apply_binary_op(&other, &|l, r| {
            match (l, r) {
                (&Value::Integer(a), &Value::Integer(b)) => Value::Integer(a * b),
                (left, right) => Value::Float(left.to_float() * right.to_float()),
            }
        })
    }
}

impl Div for Value {
    type Output = Value;

    /// Divides `Value` `self` by `other`, always returning a `Float`.
    ///
    /// # Examples
    ///
    /// ```
    /// assert_eq!(Value::Integer(6) / Value::Integer(2), Value::Float(3.0));
    /// ```
    fn div(self, other: Value) -> Value {
        self.apply_binary_op(&other, &|l, r| Value::Float(l.to_float() / r.to_float()))
    }
}

impl Rem for Value {
    type Output = Value;

    /// Divides `Value` `self` by `other`, returning the remainder.
    ///
    /// # Examples
    ///
    /// ```
    /// assert_eq!(Value::Integer(5) / Value::Integer(2), Value::Integer(1));
    /// ```
    fn rem(self, other: Value) -> Value {
        self.apply_binary_op(&other, &|l, r| {
            match (l, r) {
                (&Value::Integer(a), &Value::Integer(b)) => Value::Integer(a % b),
                (left, right) => Value::Float(left.to_float() % right.to_float()),
            }
        })
    }
}

impl Shl<Value> for Value {
    type Output = Value;

    /// Shifts `Value` `self` left by `other` bits.
    ///
    /// # Examples
    ///
    /// ```
    /// assert_eq!(Value::Integer(1) << Value::Integer(2), Value::Integer(4));
    /// ```
    fn shl(self, other: Value) -> Value {
        self.apply_binary_op(&other, &|l, r| {
            match (l, r) {
                (&Value::Integer(a), &Value::Integer(b)) => Value::Integer(a << b),
                (left, right) => Value::Integer(left.to_integer() << right.to_integer()),
            }
        })
    }
}

impl Shr<Value> for Value {
    type Output = Value;

    /// Shifts `Value` `self` right by `other` bits.
    ///
    /// # Examples
    ///
    /// ```
    /// assert_eq!(Value::Integer(8) >> Value::Integer(3), Value::Integer(1));
    /// ```
    fn shr(self, other: Value) -> Value {
        self.apply_binary_op(&other, &|l, r| {
            match (l, r) {
                (&Value::Integer(a), &Value::Integer(b)) => Value::Integer(a >> b),
                (left, right) => Value::Integer(left.to_integer() >> right.to_integer()),
            }
        })
    }
}

impl Neg for Value {
    type Output = Value;

    /// The method for the unary `-` operator.
    /// Negates `Value` `self`.
    ///
    /// # Examples
    ///
    /// ```
    /// assert_eq!(-Value::Integer(10), Value::Integer(-10));
    /// ```
    fn neg(self) -> Value {
        match self {
            Value::Integer(n) => Value::Integer(-n),
            Value::Float(f) => Value::Float(-f),
            Value::Vector(ref v) => {
                let resv: Vec<Value> = (*v).iter()
                    .map(|val| val.clone().neg())
                    .collect();
                Value::Vector(resv.rc())
            },
        }
    }
}

// ===========================================================================

impl Value {
    /// Returns the contained value as `f64` with possible loss of precision for very large values.
    ///
    /// # Examples
    ///
    /// ```
    /// assert_eq!(Value::Integer(12).to_float(), Value::Float(12.0));
    /// ```
    fn to_float(&self) -> f64 {
        match self {
            &Value::Integer(n) => n as f64,
            &Value::Float(f) => f,
            &Value::Vector(ref v) => (*v).len() as f64,
        }
    }

    /// Returns the contained value as `i64`, truncating the fractional part if the contained
    /// value is a `Float`.
    ///
    /// # Examples
    ///
    /// ```
    /// assert_eq!(Value::Float(12.3).to_integer(), Value::Integer(12));
    /// ```
    fn to_integer(&self) -> i64 {
        match self {
            &Value::Integer(n) => n,
            &Value::Float(f) => f as i64,
            &Value::Vector(ref v) => v.len() as i64,
        }
    }

    fn to_vector(&self) -> Rc<Vec<Value>> {
        match self {
            &Value::Integer(n) => vec![Value::Integer(n)].rc(),
            &Value::Float(f) => vec![Value::Float(f)].rc(),
            &Value::Vector(ref v) => v.clone(),
        }
    }

    fn apply_binary_op<F>(&self, r: &Value, f: &F) -> Value
        where F: Fn(&Value, &Value) -> Value {
        match (self, r) {
            (&Value::Vector(ref lv), &Value::Vector(ref rv)) => {
                let resv: Vec<Value> = (*lv).iter()
                    .zip((*rv).iter())
                    .map(|(l, r)| l.apply_binary_op(r, f))
                    .collect();
                Value::Vector(resv.rc())
            },
            (&Value::Vector(ref lv), r) => {
                let resv: Vec<Value> = (*lv).iter()
                    .map(|l| l.apply_binary_op(r, f))
                    .collect();
                Value::Vector(resv.rc())
            },
            (l, &Value::Vector(ref rv)) => {
                let resv: Vec<Value> = (*rv).iter()
                    .map(|r| l.apply_binary_op(r, f))
                    .collect();
                Value::Vector(resv.rc())
            },
            (l, r) => f(l, r),
        }
    }

    fn apply_unary_op<F>(&self, f: &F) -> Value
        where F: Fn(&Value) -> Value {
        match self {
            &Value::Vector(ref v) => {
                let resv: Vec<Value> = (*v).iter()
                    .map(|val| val.apply_unary_op(f))
                    .collect();
                Value::Vector(resv.rc())
            },
            v => f(v),
        }
    }
}

#[cfg(test)]
mod tests {
    use super::*;
    use util::Boxable;

    fn ivec(v: Vec<i32>) -> Value {
        let vout: Vec<Value> = v.iter().map(|i| Value::Integer(*i as i64)).collect();
        Value::Vector(vout.rc())
    }

    fn fvec(v: Vec<f64>) -> Value {
        let vout: Vec<Value> = v.iter().map(|f| Value::Float(*f)).collect();
        Value::Vector(vout.rc())
    }

    #[test]
    fn test_add() {
        assert_eq!(Value::Integer(2) + Value::Integer(3), Value::Integer(5));
        assert_eq!(Value::Integer(2) + Value::Float(3.0), Value::Float(5.0));
        assert_eq!(Value::Float(2.0) + Value::Integer(3), Value::Float(5.0));
        assert_eq!(Value::Float(2.0) + Value::Float(3.0), Value::Float(5.0));
    }

    #[test]
    fn test_add_vectors() {
        assert_eq!(ivec(vec![1, 2, 3]) + Value::Float(3.0),
                   fvec(vec![4.0, 5.0, 6.0]));
        assert_eq!(Value::Integer(1) + fvec(vec![1.0, 2.0, 3.0]),
                   fvec(vec![2.0, 3.0, 4.0]));
        assert_eq!(ivec(vec![1, 2, 3]) + ivec(vec![1, 2, 3, 4, 5]),
                   ivec(vec![2, 4, 6]));
        assert_eq!(ivec(vec![1, 2, 3, 4, 5]) + ivec(vec![1, 2, 3]),
                   ivec(vec![2, 4, 6]));
    }

    #[test]
    fn test_sub() {
        assert_eq!(Value::Integer(2) - Value::Integer(3), Value::Integer(-1));
        assert_eq!(Value::Integer(2) - Value::Float(3.0), Value::Float(-1.0));
        assert_eq!(Value::Float(2.0) - Value::Integer(3), Value::Float(-1.0));
        assert_eq!(Value::Float(2.0) - Value::Float(3.0), Value::Float(-1.0));
        assert_eq!(ivec(vec![1, 2, 3]) - Value::Integer(1), ivec(vec![0, 1, 2]));
    }

    #[test]
    fn test_mul() {
        assert_eq!(Value::Integer(2) * Value::Integer(3), Value::Integer(6));
        assert_eq!(Value::Integer(2) * Value::Float(3.0), Value::Float(6.0));
        assert_eq!(Value::Float(2.0) * Value::Integer(3), Value::Float(6.0));
        assert_eq!(Value::Float(2.0) * Value::Float(3.0), Value::Float(6.0));
        assert_eq!(ivec(vec![1, 2, 3]) * Value::Integer(2), ivec(vec![2, 4, 6]));
    }

    #[test]
    fn test_div() {
        assert_eq!(Value::Integer(6) / Value::Integer(3), Value::Float(2.0));
        assert_eq!(Value::Integer(6) / Value::Float(3.0), Value::Float(2.0));
        assert_eq!(Value::Float(6.0) / Value::Integer(3), Value::Float(2.0));
        assert_eq!(Value::Float(6.0) / Value::Float(3.0), Value::Float(2.0));
        assert_eq!(ivec(vec![1, 2, 3]) / Value::Integer(2), fvec(vec![0.5, 1.0, 1.5]));
    }

    #[test]
    fn test_integer_div() {
        assert_eq!(Value::Integer(7).integer_divide_by(&Value::Integer(3)), Value::Integer(2));
        assert_eq!(Value::Integer(7).integer_divide_by(&Value::Float(3.0)), Value::Integer(2));
        assert_eq!(Value::Float(7.0).integer_divide_by(&Value::Integer(3)), Value::Integer(2));
        assert_eq!(Value::Float(7.0).integer_divide_by(&Value::Float(3.0)), Value::Integer(2));
        assert_eq!(ivec(vec![3, 4, 5]).integer_divide_by(&Value::Integer(2)), ivec(vec![1, 2, 2]));
    }

    #[test]
    fn test_rem() {
        assert_eq!(Value::Integer(7) % Value::Integer(3), Value::Integer(1));
        assert_eq!(Value::Integer(7) % Value::Float(3.0), Value::Float(1.0));
        assert_eq!(Value::Float(7.0) % Value::Integer(3), Value::Float(1.0));
        assert_eq!(Value::Float(7.0) % Value::Float(3.0), Value::Float(1.0));
        assert_eq!(ivec(vec![3, 4, 5]) % Value::Integer(2), ivec(vec![1, 0, 1]));
    }

    #[test]
    fn test_neg() {
        assert_eq!(-Value::Integer(10), Value::Integer(-10));
        assert_eq!(-Value::Float(-10.25), Value::Float(10.25));
        assert_eq!(-ivec(vec![1, 2, 3]), ivec(vec![-1, -2, -3]));
    }

    #[test]
    fn test_vectors_unary_op() {
        let vin = Value::Vector(vec![Value::Float(4.0), Value::Integer(16), Value::Float(25.0)].rc());
        let vout = Value::Vector(vec![Value::Float(2.0), Value::Float(4.0), Value::Float(5.0)].rc());
        assert_eq!(vin.sqrt(), vout);
    }

    #[test]
    fn test_vectors_binary_op() {
        let vin1 = Value::Vector(vec![Value::Integer(2), Value::Integer(3), Value::Float(4.0)].rc());
        let vout = Value::Vector(vec![Value::Float(4.0), Value::Float(9.0), Value::Float(16.0)].rc());
        assert_eq!(vin1.pow(&Value::Integer(2)), vout);

        let vout = Value::Vector(vec![Value::Float(4.0), Value::Float(8.0), Value::Float(16.0)].rc());
        assert_eq!(Value::Integer(2).pow(&vin1), vout);

        let vin2 = Value::Vector(vec![Value::Integer(3), Value::Integer(2), Value::Float(1.0)].rc());
        let vout = Value::Vector(vec![Value::Float(8.0), Value::Float(9.0), Value::Float(4.0)].rc());
        assert_eq!(vin1.pow(&vin2), vout);

        let vin2 = Value::Vector(vec![Value::Integer(3), Value::Integer(2), Value::Float(1.0), Value::Float(0.0)].rc());
        assert_eq!(vin1.pow(&vin2), vout);
    }

    #[test]
    fn test_nested_vectors() {
        // [[[1]]] + 1 = [[[3]]]
        let v = Value::Vector(vec![Value::Vector(vec![Value::Vector(vec![Value::Integer(1)].rc())].rc())].rc());
        assert_eq!(v + Value::Integer(2),
                   Value::Vector(vec![Value::Vector(vec![Value::Vector(vec![Value::Integer(3)].rc())].rc())].rc()));
    }
}
>>>>>>> 8605ca02
<|MERGE_RESOLUTION|>--- conflicted
+++ resolved
@@ -1,1143 +1,577 @@
-<<<<<<< HEAD
-use std::ops::*;
-use std::rc::Rc;
-use std::cmp::Ordering;
-use util::Boxable;
-
-/// Defines the possible types of values to process.
-/// Supports `Clone`, `Copy` and `PartialEq` semantics (*value type*).
-///
-/// # Arithmetic Conversion Rules
-///
-/// * `Integer` *op* `Integer` = `Integer`
-///   `Integer` *op* `Float` = `Float`
-///   `Float` *op* `Float` = `Float`
-///   for *op* in `+` `-` `*` `%`
-/// * `Integer` / `Integer` = `Float`
-///   `Integer` / `Float` = `Float`
-///   `Float` / `Float` = `Float`
-/// * `Integer` \ `Integer` = `Integer`
-///   `Integer` \ `Float` = `Integer`
-///   `Float` \ `Float` = `Integer`
-/// * `[a1,a2]` *op* `Integer` = `[a1*Integer, a2*Integer]
-/// * `[a1,a2]` *op* `[b1,b2]` = `[a1*b1, a2*b2]`
-#[derive(Clone, PartialEq, Debug)]
-pub enum Value {
-    Integer(i64),
-    Float(f64),
-    Vector(Rc<Vec<Value>>),
-}
-
-impl Value {
-    /// Converts `self` to integer, divides it by `other` (also converted to integer) and
-    /// returns the result.
-    ///
-    /// # Examples
-    ///
-    /// ```
-    /// assert_eq!(Value::Float(12.3).integer_divide_by(&Value::Integer(3)), Value::Integer(4));
-    /// ```
-    pub fn integer_divide_by(&self, other: &Value) -> Value {
-        self.apply_binary_op(other, &|l, r| Value::Integer(l.to_integer() / r.to_integer()))
-    }
-
-    pub fn concat(&self, other: &Value) -> Value {
-        let mut lv = (*self.to_vector()).clone();
-        let mut rv = (*other.to_vector()).clone();
-        lv.append(&mut rv);
-        Value::Vector(lv.rc())
-    }
-
-    pub fn pow(&self, exponent: &Value) -> Value {
-        self.apply_binary_op(exponent, &|l, r| Value::Float(l.to_float().powf(r.to_float()))) 
-    }
-
-    pub fn log(&self, base: &Value) -> Value {
-        self.apply_binary_op(base, &|l, r| Value::Float(l.to_float().log(r.to_float()))) 
-    }
-
-    pub fn dot_product(&self, other: &Value) -> Value {
-        let lv = self.to_vector();
-        let rv = other.to_vector();
-        let sum: f64 = (*lv).iter()
-            .zip((*rv).iter())
-            .map(|(l, r)| l.to_float() * r.to_float())
-            .sum();
-        Value::Float(sum)
-    }
-
-    pub fn sqrt(&self) -> Value {
-        self.apply_unary_op(&|val| Value::Float(val.to_float().sqrt()))
-    }
-
-    pub fn sin(&self) -> Value {
-        self.apply_unary_op(&|val| Value::Float(val.to_float().sin()))
-    }
-
-    pub fn cos(&self) -> Value {
-        self.apply_unary_op(&|val| Value::Float(val.to_float().cos()))
-    }
-
-    pub fn tan(&self) -> Value {
-        self.apply_unary_op(&|val| Value::Float(val.to_float().tan()))
-    }
-
-    pub fn asin(&self) -> Value {
-        self.apply_unary_op(&|val| Value::Float(val.to_float().asin()))
-    }
-
-    pub fn acos(&self) -> Value {
-        self.apply_unary_op(&|val| Value::Float(val.to_float().acos()))
-    }
-
-    pub fn atan(&self) -> Value {
-        self.apply_unary_op(&|val| Value::Float(val.to_float().atan()))
-    }
-
-    pub fn count(&self) -> Value {
-        if let &Value::Vector(ref v) = self {
-            Value::Integer((*v).len() as i64)
-        } else {
-            Value::Integer(1)
-        }
-    }
-
-    pub fn len(&self) -> Value {
-        if let &Value::Vector(ref v) = self {
-            let mut sum = 0.0;
-            for val in (*v).iter() {
-                let f_val = val.to_float();
-                sum += f_val * f_val;
-            }
-            Value::Float(sum.sqrt())
-        } else {
-            Value::Float(self.to_float())
-        }
-    }
-}
-
-impl fmt::Display for Value {
-    fn fmt(&self, f: &mut fmt::Formatter) -> fmt::Result {
-        fn to_str(val: &Value, buf: &mut String) {
-            match val {
-                &Value::Float(fl) => buf.push_str(&format!("{}", fl)),
-                &Value::Integer(n) => buf.push_str(&format!("{}", n)),
-                &Value::Vector(ref v) => {
-                    buf.push('[');
-                    let mut first = true;
-                    for vval in (*v).iter() {
-                        if first == false {
-                            buf.push_str(", ");
-                        }
-                        to_str(vval, buf);
-                        first = false;
-                    }
-                    buf.push(']');
-                }
-            }
-        };
-        let mut buf = String::new();
-        to_str(self, &mut buf);
-        write!(f, "{}", &buf)
-    }
-}
-
-impl Add for Value {
-    type Output = Value;
-
-    /// Adds to `Value`s.
-    ///
-    /// # Examples
-    ///
-    /// ```
-    /// assert_eq!(Value::Integer(1) + Value::Integer(2), Value::Integer(3));
-    /// ```
-    fn add(self, other: Value) -> Value {
-        self.apply_binary_op(&other, &|l, r| {
-            match (l, r) {
-                (&Value::Integer(a), &Value::Integer(b)) => Value::Integer(a + b),
-                (left, right) => Value::Float(left.to_float() + right.to_float()),
-            }
-        })
-    }
-}
-
-impl Sub for Value {
-    type Output = Value;
-
-    /// Subtracts `Value` `other` from `self`.
-    ///
-    /// # Examples
-    ///
-    /// ```
-    /// assert_eq!(Value::Integer(1) - Value::Integer(2), Value::Integer(-1));
-    /// ```
-    fn sub(self, other: Value) -> Value {
-        self.apply_binary_op(&other, &|l, r| {
-            match (l, r) {
-                (&Value::Integer(a), &Value::Integer(b)) => Value::Integer(a - b),
-                (left, right) => Value::Float(left.to_float() - right.to_float()),
-            }
-        })
-    }
-}
-
-impl BitAnd for Value {
-    type Output = Value;
-
-    /// Caclulates `Value` `other` & `self`.
-    ///
-    /// # Examples
-    ///
-    /// ```
-    /// assert_eq!(Value::Integer(1) & Value::Integer(3), Value::Integer(1));
-    /// ```
-    fn bitand(self, other: Value) -> Value {
-        self.apply_binary_op(&other, &|l, r| {
-            match (l, r) {
-                (&Value::Integer(a), &Value::Integer(b)) => Value::Integer(a & b),
-                (left, right) => Value::Integer(left.to_integer() & right.to_integer()),
-            }
-        })
-    }
-}
-
-impl BitOr for Value {
-    type Output = Value;
-
-    /// Caclulates `Value` `other` | `self`.
-    ///
-    /// # Examples
-    ///
-    /// ```
-    /// assert_eq!(Value::Integer(1) | Value::Integer(2), Value::Integer(3));
-    /// ```
-    fn bitor(self, other: Value) -> Value {
-        self.apply_binary_op(&other, &|l, r| {
-            match (l, r) {
-                (&Value::Integer(a), &Value::Integer(b)) => Value::Integer(a | b),
-                (left, right) => Value::Integer(left.to_integer() | right.to_integer()),
-            }
-        })
-    }
-}
-
-impl BitXor for Value {
-    type Output = Value;
-
-    /// Caclulates `Value` `other` ^ `self`.
-    ///
-    /// # Examples
-    ///
-    /// ```
-    /// assert_eq!(Value::Integer(1) ^ Value::Integer(3), Value::Integer(2));
-    /// ```
-    fn bitxor(self, other: Value) -> Value {
-        self.apply_binary_op(&other, &|l, r| {
-            match (l, r) {
-                (&Value::Integer(a), &Value::Integer(b)) => Value::Integer(a ^ b),
-                (left, right) => Value::Integer(left.to_integer() ^ right.to_integer()),
-            }
-        })
-    }
-}
-
-impl Mul for Value {
-    type Output = Value;
-
-    /// Multiplies two `Value`s
-    ///
-    /// # Examples
-    ///
-    /// ```
-    /// assert_eq!(Value::Integer(2) * Value::Integer(3), Value::Integer(6));
-    /// ```
-    fn mul(self, other: Value) -> Value {
-        self.apply_binary_op(&other, &|l, r| {
-            match (l, r) {
-                (&Value::Integer(a), &Value::Integer(b)) => Value::Integer(a * b),
-                (left, right) => Value::Float(left.to_float() * right.to_float()),
-            }
-        })
-    }
-}
-
-impl Div for Value {
-    type Output = Value;
-
-    /// Divides `Value` `self` by `other`, always returning a `Float`.
-    ///
-    /// # Examples
-    ///
-    /// ```
-    /// assert_eq!(Value::Integer(6) / Value::Integer(2), Value::Float(3.0));
-    /// ```
-    fn div(self, other: Value) -> Value {
-        self.apply_binary_op(&other, &|l, r| Value::Float(l.to_float() / r.to_float()))
-    }
-}
-
-impl Rem for Value {
-    type Output = Value;
-
-    /// Divides `Value` `self` by `other`, returning the remainder.
-    ///
-    /// # Examples
-    ///
-    /// ```
-    /// assert_eq!(Value::Integer(5) / Value::Integer(2), Value::Integer(1));
-    /// ```
-    fn rem(self, other: Value) -> Value {
-        self.apply_binary_op(&other, &|l, r| {
-            match (l, r) {
-                (&Value::Integer(a), &Value::Integer(b)) => Value::Integer(a % b),
-                (left, right) => Value::Float(left.to_float() % right.to_float()),
-            }
-        })
-    }
-}
-
-impl Shl<Value> for Value {
-    type Output = Value;
-
-    /// Shifts `Value` `self` left by `other` bits.
-    ///
-    /// # Examples
-    ///
-    /// ```
-    /// assert_eq!(Value::Integer(1) << Value::Integer(2), Value::Integer(4));
-    /// ```
-    fn shl(self, other: Value) -> Value {
-        self.apply_binary_op(&other, &|l, r| {
-            match (l, r) {
-                (&Value::Integer(a), &Value::Integer(b)) => Value::Integer(a << b),
-                (left, right) => Value::Integer(left.to_integer() << right.to_integer()),
-            }
-        })
-    }
-}
-
-impl Shr<Value> for Value {
-    type Output = Value;
-
-    /// Shifts `Value` `self` right by `other` bits.
-    ///
-    /// # Examples
-    ///
-    /// ```
-    /// assert_eq!(Value::Integer(8) >> Value::Integer(3), Value::Integer(1));
-    /// ```
-    fn shr(self, other: Value) -> Value {
-        self.apply_binary_op(&other, &|l, r| {
-            match (l, r) {
-                (&Value::Integer(a), &Value::Integer(b)) => Value::Integer(a >> b),
-                (left, right) => Value::Integer(left.to_integer() >> right.to_integer()),
-            }
-        })
-    }
-}
-
-impl Neg for Value {
-    type Output = Value;
-
-    /// The method for the unary `-` operator.
-    /// Negates `Value` `self`.
-    ///
-    /// # Examples
-    ///
-    /// ```
-    /// assert_eq!(-Value::Integer(10), Value::Integer(-10));
-    /// ```
-    fn neg(self) -> Value {
-        match self {
-            Value::Integer(n) => Value::Integer(-n),
-            Value::Float(f) => Value::Float(-f),
-            Value::Vector(ref v) => {
-                let resv: Vec<Value> = (*v).iter()
-                    .map(|val| val.clone().neg())
-                    .collect();
-                Value::Vector(resv.rc())
-            },
-        }
-    }
-}
-
-impl PartialOrd for Value {
-    fn partial_cmp(&self, other: &Value) -> Option<Ordering> {
-        match (self, other) {
-            (&Value::Integer(l), &Value::Integer(r)) => l.partial_cmp(&r),
-            (&Value::Float(l), &Value::Float(r)) => l.partial_cmp(&r),
-            (&Value::Integer(l), &Value::Float(r)) => (l as f64).partial_cmp(&r),
-            (&Value::Float(l), &Value::Integer(r)) => l.partial_cmp(&(r as f64)),
-            _ => None,
-        }
-    }
-}
-
-// ===========================================================================
-
-impl Value {
-    /// Returns the contained value as `f64` with possible loss of precision for very large values.
-    ///
-    /// # Examples
-    ///
-    /// ```
-    /// assert_eq!(Value::Integer(12).to_float(), Value::Float(12.0));
-    /// ```
-    fn to_float(&self) -> f64 {
-        match self {
-            &Value::Integer(n) => n as f64,
-            &Value::Float(f) => f,
-            &Value::Vector(ref v) => (*v).len() as f64,
-        }
-    }
-
-    /// Returns the contained value as `i64`, truncating the fractional part if the contained
-    /// value is a `Float`.
-    ///
-    /// # Examples
-    ///
-    /// ```
-    /// assert_eq!(Value::Float(12.3).to_integer(), Value::Integer(12));
-    /// ```
-    fn to_integer(&self) -> i64 {
-        match self {
-            &Value::Integer(n) => n,
-            &Value::Float(f) => f as i64,
-            &Value::Vector(ref v) => v.len() as i64,
-        }
-    }
-
-    fn to_vector(&self) -> Rc<Vec<Value>> {
-        match self {
-            &Value::Integer(n) => vec![Value::Integer(n)].rc(),
-            &Value::Float(f) => vec![Value::Float(f)].rc(),
-            &Value::Vector(ref v) => v.clone(),
-        }
-    }
-
-    fn apply_binary_op<F>(&self, r: &Value, f: &F) -> Value
-        where F: Fn(&Value, &Value) -> Value {
-        match (self, r) {
-            (&Value::Vector(ref lv), &Value::Vector(ref rv)) => {
-                let resv: Vec<Value> = (*lv).iter()
-                    .zip((*rv).iter())
-                    .map(|(l, r)| l.apply_binary_op(r, f))
-                    .collect();
-                Value::Vector(resv.rc())
-            },
-            (&Value::Vector(ref lv), r) => {
-                let resv: Vec<Value> = (*lv).iter()
-                    .map(|l| l.apply_binary_op(r, f))
-                    .collect();
-                Value::Vector(resv.rc())
-            },
-            (l, &Value::Vector(ref rv)) => {
-                let resv: Vec<Value> = (*rv).iter()
-                    .map(|r| l.apply_binary_op(r, f))
-                    .collect();
-                Value::Vector(resv.rc())
-            },
-            (l, r) => f(l, r),
-        }
-    }
-
-    fn apply_unary_op<F>(&self, f: &F) -> Value
-        where F: Fn(&Value) -> Value {
-        match self {
-            &Value::Vector(ref v) => {
-                let resv: Vec<Value> = (*v).iter()
-                    .map(|val| val.apply_unary_op(f))
-                    .collect();
-                Value::Vector(resv.rc())
-            },
-            v => f(v),
-        }
-    }
-}
-
-#[cfg(test)]
-mod tests {
-    use super::*;
-    use util::Boxable;
-
-    fn ivec(v: Vec<i32>) -> Value {
-        let vout: Vec<Value> = v.iter().map(|i| Value::Integer(*i as i64)).collect();
-        Value::Vector(vout.rc())
-    }
-
-    fn fvec(v: Vec<f64>) -> Value {
-        let vout: Vec<Value> = v.iter().map(|f| Value::Float(*f)).collect();
-        Value::Vector(vout.rc())
-    }
-
-    #[test]
-    fn test_add() {
-        assert_eq!(Value::Integer(2) + Value::Integer(3), Value::Integer(5));
-        assert_eq!(Value::Integer(2) + Value::Float(3.0), Value::Float(5.0));
-        assert_eq!(Value::Float(2.0) + Value::Integer(3), Value::Float(5.0));
-        assert_eq!(Value::Float(2.0) + Value::Float(3.0), Value::Float(5.0));
-    }
-
-    #[test]
-    fn test_add_vectors() {
-        assert_eq!(ivec(vec![1, 2, 3]) + Value::Float(3.0),
-                   fvec(vec![4.0, 5.0, 6.0]));
-        assert_eq!(Value::Integer(1) + fvec(vec![1.0, 2.0, 3.0]),
-                   fvec(vec![2.0, 3.0, 4.0]));
-        assert_eq!(ivec(vec![1, 2, 3]) + ivec(vec![1, 2, 3, 4, 5]),
-                   ivec(vec![2, 4, 6]));
-        assert_eq!(ivec(vec![1, 2, 3, 4, 5]) + ivec(vec![1, 2, 3]),
-                   ivec(vec![2, 4, 6]));
-    }
-
-    #[test]
-    fn test_sub() {
-        assert_eq!(Value::Integer(2) - Value::Integer(3), Value::Integer(-1));
-        assert_eq!(Value::Integer(2) - Value::Float(3.0), Value::Float(-1.0));
-        assert_eq!(Value::Float(2.0) - Value::Integer(3), Value::Float(-1.0));
-        assert_eq!(Value::Float(2.0) - Value::Float(3.0), Value::Float(-1.0));
-        assert_eq!(ivec(vec![1, 2, 3]) - Value::Integer(1), ivec(vec![0, 1, 2]));
-    }
-
-    #[test]
-    fn test_mul() {
-        assert_eq!(Value::Integer(2) * Value::Integer(3), Value::Integer(6));
-        assert_eq!(Value::Integer(2) * Value::Float(3.0), Value::Float(6.0));
-        assert_eq!(Value::Float(2.0) * Value::Integer(3), Value::Float(6.0));
-        assert_eq!(Value::Float(2.0) * Value::Float(3.0), Value::Float(6.0));
-        assert_eq!(ivec(vec![1, 2, 3]) * Value::Integer(2), ivec(vec![2, 4, 6]));
-    }
-
-    #[test]
-    fn test_div() {
-        assert_eq!(Value::Integer(6) / Value::Integer(3), Value::Float(2.0));
-        assert_eq!(Value::Integer(6) / Value::Float(3.0), Value::Float(2.0));
-        assert_eq!(Value::Float(6.0) / Value::Integer(3), Value::Float(2.0));
-        assert_eq!(Value::Float(6.0) / Value::Float(3.0), Value::Float(2.0));
-        assert_eq!(ivec(vec![1, 2, 3]) / Value::Integer(2), fvec(vec![0.5, 1.0, 1.5]));
-    }
-
-    #[test]
-    fn test_integer_div() {
-        assert_eq!(Value::Integer(7).integer_divide_by(&Value::Integer(3)), Value::Integer(2));
-        assert_eq!(Value::Integer(7).integer_divide_by(&Value::Float(3.0)), Value::Integer(2));
-        assert_eq!(Value::Float(7.0).integer_divide_by(&Value::Integer(3)), Value::Integer(2));
-        assert_eq!(Value::Float(7.0).integer_divide_by(&Value::Float(3.0)), Value::Integer(2));
-        assert_eq!(ivec(vec![3, 4, 5]).integer_divide_by(&Value::Integer(2)), ivec(vec![1, 2, 2]));
-    }
-
-    #[test]
-    fn test_rem() {
-        assert_eq!(Value::Integer(7) % Value::Integer(3), Value::Integer(1));
-        assert_eq!(Value::Integer(7) % Value::Float(3.0), Value::Float(1.0));
-        assert_eq!(Value::Float(7.0) % Value::Integer(3), Value::Float(1.0));
-        assert_eq!(Value::Float(7.0) % Value::Float(3.0), Value::Float(1.0));
-        assert_eq!(ivec(vec![3, 4, 5]) % Value::Integer(2), ivec(vec![1, 0, 1]));
-    }
-
-    #[test]
-    fn test_neg() {
-        assert_eq!(-Value::Integer(10), Value::Integer(-10));
-        assert_eq!(-Value::Float(-10.25), Value::Float(10.25));
-        assert_eq!(-ivec(vec![1, 2, 3]), ivec(vec![-1, -2, -3]));
-    }
-
-    #[test]
-    fn test_vectors_unary_op() {
-        let vin = Value::Vector(vec![Value::Float(4.0), Value::Integer(16), Value::Float(25.0)].rc());
-        let vout = Value::Vector(vec![Value::Float(2.0), Value::Float(4.0), Value::Float(5.0)].rc());
-        assert_eq!(vin.sqrt(), vout);
-    }
-
-    #[test]
-    fn test_vectors_binary_op() {
-        let vin1 = Value::Vector(vec![Value::Integer(2), Value::Integer(3), Value::Float(4.0)].rc());
-        let vout = Value::Vector(vec![Value::Float(4.0), Value::Float(9.0), Value::Float(16.0)].rc());
-        assert_eq!(vin1.pow(&Value::Integer(2)), vout);
-
-        let vout = Value::Vector(vec![Value::Float(4.0), Value::Float(8.0), Value::Float(16.0)].rc());
-        assert_eq!(Value::Integer(2).pow(&vin1), vout);
-
-        let vin2 = Value::Vector(vec![Value::Integer(3), Value::Integer(2), Value::Float(1.0)].rc());
-        let vout = Value::Vector(vec![Value::Float(8.0), Value::Float(9.0), Value::Float(4.0)].rc());
-        assert_eq!(vin1.pow(&vin2), vout);
-
-        let vin2 = Value::Vector(vec![Value::Integer(3), Value::Integer(2), Value::Float(1.0), Value::Float(0.0)].rc());
-        assert_eq!(vin1.pow(&vin2), vout);
-    }
-
-    #[test]
-    fn test_nested_vectors() {
-        // [[[1]]] + 1 = [[[3]]]
-        let v = Value::Vector(vec![Value::Vector(vec![Value::Vector(vec![Value::Integer(1)].rc())].rc())].rc());
-        assert_eq!(v + Value::Integer(2),
-                   Value::Vector(vec![Value::Vector(vec![Value::Vector(vec![Value::Integer(3)].rc())].rc())].rc()));
-    }
-}
-=======
-use std::ops::*;
-use std::rc::Rc;
-use std::fmt;
-use util::Boxable;
-
-/// Defines the possible types of values to process.
-/// Supports `Clone`, `Copy` and `PartialEq` semantics (*value type*).
-///
-/// # Arithmetic Conversion Rules
-///
-/// * `Integer` *op* `Integer` = `Integer`
-///   `Integer` *op* `Float` = `Float`
-///   `Float` *op* `Float` = `Float`
-///   for *op* in `+` `-` `*` `%`
-/// * `Integer` / `Integer` = `Float`
-///   `Integer` / `Float` = `Float`
-///   `Float` / `Float` = `Float`
-/// * `Integer` \ `Integer` = `Integer`
-///   `Integer` \ `Float` = `Integer`
-///   `Float` \ `Float` = `Integer`
-/// * `[a1,a2]` *op* `Integer` = `[a1*Integer, a2*Integer]
-/// * `[a1,a2]` *op* `[b1,b2]` = `[a1*b1, a2*b2]`
-#[derive(Clone, PartialEq, Debug)]
-pub enum Value {
-    Integer(i64),
-    Float(f64),
-    Vector(Rc<Vec<Value>>),
-}
-
-impl Value {
-    /// Converts `self` to integer, divides it by `other` (also converted to integer) and
-    /// returns the result.
-    ///
-    /// # Examples
-    ///
-    /// ```
-    /// assert_eq!(Value::Float(12.3).integer_divide_by(&Value::Integer(3)), Value::Integer(4));
-    /// ```
-    pub fn integer_divide_by(&self, other: &Value) -> Value {
-        self.apply_binary_op(other, &|l, r| Value::Integer(l.to_integer() / r.to_integer()))
-    }
-
-    pub fn concat(&self, other: &Value) -> Value {
-        let mut lv = (*self.to_vector()).clone();
-        let mut rv = (*other.to_vector()).clone();
-        lv.append(&mut rv);
-        Value::Vector(lv.rc())
-    }
-
-    pub fn pow(&self, exponent: &Value) -> Value {
-        self.apply_binary_op(exponent, &|l, r| Value::Float(l.to_float().powf(r.to_float()))) 
-    }
-
-    pub fn log(&self, base: &Value) -> Value {
-        self.apply_binary_op(base, &|l, r| Value::Float(l.to_float().log(r.to_float()))) 
-    }
-
-    pub fn dot_product(&self, other: &Value) -> Value {
-        let lv = self.to_vector();
-        let rv = other.to_vector();
-        let sum: f64 = (*lv).iter()
-            .zip((*rv).iter())
-            .map(|(l, r)| l.to_float() * r.to_float())
-            .sum();
-        Value::Float(sum)
-    }
-
-    pub fn sqrt(&self) -> Value {
-        self.apply_unary_op(&|val| Value::Float(val.to_float().sqrt()))
-    }
-
-    pub fn sin(&self) -> Value {
-        self.apply_unary_op(&|val| Value::Float(val.to_float().sin()))
-    }
-
-    pub fn cos(&self) -> Value {
-        self.apply_unary_op(&|val| Value::Float(val.to_float().cos()))
-    }
-
-    pub fn tan(&self) -> Value {
-        self.apply_unary_op(&|val| Value::Float(val.to_float().tan()))
-    }
-
-    pub fn asin(&self) -> Value {
-        self.apply_unary_op(&|val| Value::Float(val.to_float().asin()))
-    }
-
-    pub fn acos(&self) -> Value {
-        self.apply_unary_op(&|val| Value::Float(val.to_float().acos()))
-    }
-
-    pub fn atan(&self) -> Value {
-        self.apply_unary_op(&|val| Value::Float(val.to_float().atan()))
-    }
-
-    pub fn count(&self) -> Value {
-        if let &Value::Vector(ref v) = self {
-            Value::Integer((*v).len() as i64)
-        } else {
-            Value::Integer(1)
-        }
-    }
-
-    pub fn len(&self) -> Value {
-        if let &Value::Vector(ref v) = self {
-            let mut sum = 0.0;
-            for val in (*v).iter() {
-                let f_val = val.to_float();
-                sum += f_val * f_val;
-            }
-            Value::Float(sum.sqrt())
-        } else {
-            Value::Float(self.to_float())
-        }
-    }
-}
-
-impl fmt::Display for Value {
-    fn fmt(&self, f: &mut fmt::Formatter) -> fmt::Result {
-        fn to_str(val: &Value, buf: &mut String) {
-            match val {
-                &Value::Float(fl) => buf.push_str(&format!("{}", fl)),
-                &Value::Integer(n) => buf.push_str(&format!("{}", n)),
-                &Value::Vector(ref v) => {
-                    buf.push('[');
-                    let mut first = true;
-                    for vval in (*v).iter() {
-                        if first == false {
-                            buf.push_str(", ");
-                        }
-                        to_str(vval, buf);
-                        first = false;
-                    }
-                    buf.push(']');
-                }
-            }
-        };
-        let mut buf = String::new();
-        to_str(self, &mut buf);
-        write!(f, "{}", &buf)
-    }
-}
-
-impl Add for Value {
-    type Output = Value;
-
-    /// Adds to `Value`s.
-    ///
-    /// # Examples
-    ///
-    /// ```
-    /// assert_eq!(Value::Integer(1) + Value::Integer(2), Value::Integer(3));
-    /// ```
-    fn add(self, other: Value) -> Value {
-        self.apply_binary_op(&other, &|l, r| {
-            match (l, r) {
-                (&Value::Integer(a), &Value::Integer(b)) => Value::Integer(a + b),
-                (left, right) => Value::Float(left.to_float() + right.to_float()),
-            }
-        })
-    }
-}
-
-impl Sub for Value {
-    type Output = Value;
-
-    /// Subtracts `Value` `other` from `self`.
-    ///
-    /// # Examples
-    ///
-    /// ```
-    /// assert_eq!(Value::Integer(1) - Value::Integer(2), Value::Integer(-1));
-    /// ```
-    fn sub(self, other: Value) -> Value {
-        self.apply_binary_op(&other, &|l, r| {
-            match (l, r) {
-                (&Value::Integer(a), &Value::Integer(b)) => Value::Integer(a - b),
-                (left, right) => Value::Float(left.to_float() - right.to_float()),
-            }
-        })
-    }
-}
-
-impl BitAnd for Value {
-    type Output = Value;
-
-    /// Caclulates `Value` `other` & `self`.
-    ///
-    /// # Examples
-    ///
-    /// ```
-    /// assert_eq!(Value::Integer(1) & Value::Integer(3), Value::Integer(1));
-    /// ```
-    fn bitand(self, other: Value) -> Value {
-        self.apply_binary_op(&other, &|l, r| {
-            match (l, r) {
-                (&Value::Integer(a), &Value::Integer(b)) => Value::Integer(a & b),
-                (left, right) => Value::Integer(left.to_integer() & right.to_integer()),
-            }
-        })
-    }
-}
-
-impl BitOr for Value {
-    type Output = Value;
-
-    /// Caclulates `Value` `other` | `self`.
-    ///
-    /// # Examples
-    ///
-    /// ```
-    /// assert_eq!(Value::Integer(1) | Value::Integer(2), Value::Integer(3));
-    /// ```
-    fn bitor(self, other: Value) -> Value {
-        self.apply_binary_op(&other, &|l, r| {
-            match (l, r) {
-                (&Value::Integer(a), &Value::Integer(b)) => Value::Integer(a | b),
-                (left, right) => Value::Integer(left.to_integer() | right.to_integer()),
-            }
-        })
-    }
-}
-
-impl BitXor for Value {
-    type Output = Value;
-
-    /// Caclulates `Value` `other` ^ `self`.
-    ///
-    /// # Examples
-    ///
-    /// ```
-    /// assert_eq!(Value::Integer(1) ^ Value::Integer(3), Value::Integer(2));
-    /// ```
-    fn bitxor(self, other: Value) -> Value {
-        self.apply_binary_op(&other, &|l, r| {
-            match (l, r) {
-                (&Value::Integer(a), &Value::Integer(b)) => Value::Integer(a ^ b),
-                (left, right) => Value::Integer(left.to_integer() ^ right.to_integer()),
-            }
-        })
-    }
-}
-
-impl Mul for Value {
-    type Output = Value;
-
-    /// Multiplies two `Value`s
-    ///
-    /// # Examples
-    ///
-    /// ```
-    /// assert_eq!(Value::Integer(2) * Value::Integer(3), Value::Integer(6));
-    /// ```
-    fn mul(self, other: Value) -> Value {
-        self.apply_binary_op(&other, &|l, r| {
-            match (l, r) {
-                (&Value::Integer(a), &Value::Integer(b)) => Value::Integer(a * b),
-                (left, right) => Value::Float(left.to_float() * right.to_float()),
-            }
-        })
-    }
-}
-
-impl Div for Value {
-    type Output = Value;
-
-    /// Divides `Value` `self` by `other`, always returning a `Float`.
-    ///
-    /// # Examples
-    ///
-    /// ```
-    /// assert_eq!(Value::Integer(6) / Value::Integer(2), Value::Float(3.0));
-    /// ```
-    fn div(self, other: Value) -> Value {
-        self.apply_binary_op(&other, &|l, r| Value::Float(l.to_float() / r.to_float()))
-    }
-}
-
-impl Rem for Value {
-    type Output = Value;
-
-    /// Divides `Value` `self` by `other`, returning the remainder.
-    ///
-    /// # Examples
-    ///
-    /// ```
-    /// assert_eq!(Value::Integer(5) / Value::Integer(2), Value::Integer(1));
-    /// ```
-    fn rem(self, other: Value) -> Value {
-        self.apply_binary_op(&other, &|l, r| {
-            match (l, r) {
-                (&Value::Integer(a), &Value::Integer(b)) => Value::Integer(a % b),
-                (left, right) => Value::Float(left.to_float() % right.to_float()),
-            }
-        })
-    }
-}
-
-impl Shl<Value> for Value {
-    type Output = Value;
-
-    /// Shifts `Value` `self` left by `other` bits.
-    ///
-    /// # Examples
-    ///
-    /// ```
-    /// assert_eq!(Value::Integer(1) << Value::Integer(2), Value::Integer(4));
-    /// ```
-    fn shl(self, other: Value) -> Value {
-        self.apply_binary_op(&other, &|l, r| {
-            match (l, r) {
-                (&Value::Integer(a), &Value::Integer(b)) => Value::Integer(a << b),
-                (left, right) => Value::Integer(left.to_integer() << right.to_integer()),
-            }
-        })
-    }
-}
-
-impl Shr<Value> for Value {
-    type Output = Value;
-
-    /// Shifts `Value` `self` right by `other` bits.
-    ///
-    /// # Examples
-    ///
-    /// ```
-    /// assert_eq!(Value::Integer(8) >> Value::Integer(3), Value::Integer(1));
-    /// ```
-    fn shr(self, other: Value) -> Value {
-        self.apply_binary_op(&other, &|l, r| {
-            match (l, r) {
-                (&Value::Integer(a), &Value::Integer(b)) => Value::Integer(a >> b),
-                (left, right) => Value::Integer(left.to_integer() >> right.to_integer()),
-            }
-        })
-    }
-}
-
-impl Neg for Value {
-    type Output = Value;
-
-    /// The method for the unary `-` operator.
-    /// Negates `Value` `self`.
-    ///
-    /// # Examples
-    ///
-    /// ```
-    /// assert_eq!(-Value::Integer(10), Value::Integer(-10));
-    /// ```
-    fn neg(self) -> Value {
-        match self {
-            Value::Integer(n) => Value::Integer(-n),
-            Value::Float(f) => Value::Float(-f),
-            Value::Vector(ref v) => {
-                let resv: Vec<Value> = (*v).iter()
-                    .map(|val| val.clone().neg())
-                    .collect();
-                Value::Vector(resv.rc())
-            },
-        }
-    }
-}
-
-// ===========================================================================
-
-impl Value {
-    /// Returns the contained value as `f64` with possible loss of precision for very large values.
-    ///
-    /// # Examples
-    ///
-    /// ```
-    /// assert_eq!(Value::Integer(12).to_float(), Value::Float(12.0));
-    /// ```
-    fn to_float(&self) -> f64 {
-        match self {
-            &Value::Integer(n) => n as f64,
-            &Value::Float(f) => f,
-            &Value::Vector(ref v) => (*v).len() as f64,
-        }
-    }
-
-    /// Returns the contained value as `i64`, truncating the fractional part if the contained
-    /// value is a `Float`.
-    ///
-    /// # Examples
-    ///
-    /// ```
-    /// assert_eq!(Value::Float(12.3).to_integer(), Value::Integer(12));
-    /// ```
-    fn to_integer(&self) -> i64 {
-        match self {
-            &Value::Integer(n) => n,
-            &Value::Float(f) => f as i64,
-            &Value::Vector(ref v) => v.len() as i64,
-        }
-    }
-
-    fn to_vector(&self) -> Rc<Vec<Value>> {
-        match self {
-            &Value::Integer(n) => vec![Value::Integer(n)].rc(),
-            &Value::Float(f) => vec![Value::Float(f)].rc(),
-            &Value::Vector(ref v) => v.clone(),
-        }
-    }
-
-    fn apply_binary_op<F>(&self, r: &Value, f: &F) -> Value
-        where F: Fn(&Value, &Value) -> Value {
-        match (self, r) {
-            (&Value::Vector(ref lv), &Value::Vector(ref rv)) => {
-                let resv: Vec<Value> = (*lv).iter()
-                    .zip((*rv).iter())
-                    .map(|(l, r)| l.apply_binary_op(r, f))
-                    .collect();
-                Value::Vector(resv.rc())
-            },
-            (&Value::Vector(ref lv), r) => {
-                let resv: Vec<Value> = (*lv).iter()
-                    .map(|l| l.apply_binary_op(r, f))
-                    .collect();
-                Value::Vector(resv.rc())
-            },
-            (l, &Value::Vector(ref rv)) => {
-                let resv: Vec<Value> = (*rv).iter()
-                    .map(|r| l.apply_binary_op(r, f))
-                    .collect();
-                Value::Vector(resv.rc())
-            },
-            (l, r) => f(l, r),
-        }
-    }
-
-    fn apply_unary_op<F>(&self, f: &F) -> Value
-        where F: Fn(&Value) -> Value {
-        match self {
-            &Value::Vector(ref v) => {
-                let resv: Vec<Value> = (*v).iter()
-                    .map(|val| val.apply_unary_op(f))
-                    .collect();
-                Value::Vector(resv.rc())
-            },
-            v => f(v),
-        }
-    }
-}
-
-#[cfg(test)]
-mod tests {
-    use super::*;
-    use util::Boxable;
-
-    fn ivec(v: Vec<i32>) -> Value {
-        let vout: Vec<Value> = v.iter().map(|i| Value::Integer(*i as i64)).collect();
-        Value::Vector(vout.rc())
-    }
-
-    fn fvec(v: Vec<f64>) -> Value {
-        let vout: Vec<Value> = v.iter().map(|f| Value::Float(*f)).collect();
-        Value::Vector(vout.rc())
-    }
-
-    #[test]
-    fn test_add() {
-        assert_eq!(Value::Integer(2) + Value::Integer(3), Value::Integer(5));
-        assert_eq!(Value::Integer(2) + Value::Float(3.0), Value::Float(5.0));
-        assert_eq!(Value::Float(2.0) + Value::Integer(3), Value::Float(5.0));
-        assert_eq!(Value::Float(2.0) + Value::Float(3.0), Value::Float(5.0));
-    }
-
-    #[test]
-    fn test_add_vectors() {
-        assert_eq!(ivec(vec![1, 2, 3]) + Value::Float(3.0),
-                   fvec(vec![4.0, 5.0, 6.0]));
-        assert_eq!(Value::Integer(1) + fvec(vec![1.0, 2.0, 3.0]),
-                   fvec(vec![2.0, 3.0, 4.0]));
-        assert_eq!(ivec(vec![1, 2, 3]) + ivec(vec![1, 2, 3, 4, 5]),
-                   ivec(vec![2, 4, 6]));
-        assert_eq!(ivec(vec![1, 2, 3, 4, 5]) + ivec(vec![1, 2, 3]),
-                   ivec(vec![2, 4, 6]));
-    }
-
-    #[test]
-    fn test_sub() {
-        assert_eq!(Value::Integer(2) - Value::Integer(3), Value::Integer(-1));
-        assert_eq!(Value::Integer(2) - Value::Float(3.0), Value::Float(-1.0));
-        assert_eq!(Value::Float(2.0) - Value::Integer(3), Value::Float(-1.0));
-        assert_eq!(Value::Float(2.0) - Value::Float(3.0), Value::Float(-1.0));
-        assert_eq!(ivec(vec![1, 2, 3]) - Value::Integer(1), ivec(vec![0, 1, 2]));
-    }
-
-    #[test]
-    fn test_mul() {
-        assert_eq!(Value::Integer(2) * Value::Integer(3), Value::Integer(6));
-        assert_eq!(Value::Integer(2) * Value::Float(3.0), Value::Float(6.0));
-        assert_eq!(Value::Float(2.0) * Value::Integer(3), Value::Float(6.0));
-        assert_eq!(Value::Float(2.0) * Value::Float(3.0), Value::Float(6.0));
-        assert_eq!(ivec(vec![1, 2, 3]) * Value::Integer(2), ivec(vec![2, 4, 6]));
-    }
-
-    #[test]
-    fn test_div() {
-        assert_eq!(Value::Integer(6) / Value::Integer(3), Value::Float(2.0));
-        assert_eq!(Value::Integer(6) / Value::Float(3.0), Value::Float(2.0));
-        assert_eq!(Value::Float(6.0) / Value::Integer(3), Value::Float(2.0));
-        assert_eq!(Value::Float(6.0) / Value::Float(3.0), Value::Float(2.0));
-        assert_eq!(ivec(vec![1, 2, 3]) / Value::Integer(2), fvec(vec![0.5, 1.0, 1.5]));
-    }
-
-    #[test]
-    fn test_integer_div() {
-        assert_eq!(Value::Integer(7).integer_divide_by(&Value::Integer(3)), Value::Integer(2));
-        assert_eq!(Value::Integer(7).integer_divide_by(&Value::Float(3.0)), Value::Integer(2));
-        assert_eq!(Value::Float(7.0).integer_divide_by(&Value::Integer(3)), Value::Integer(2));
-        assert_eq!(Value::Float(7.0).integer_divide_by(&Value::Float(3.0)), Value::Integer(2));
-        assert_eq!(ivec(vec![3, 4, 5]).integer_divide_by(&Value::Integer(2)), ivec(vec![1, 2, 2]));
-    }
-
-    #[test]
-    fn test_rem() {
-        assert_eq!(Value::Integer(7) % Value::Integer(3), Value::Integer(1));
-        assert_eq!(Value::Integer(7) % Value::Float(3.0), Value::Float(1.0));
-        assert_eq!(Value::Float(7.0) % Value::Integer(3), Value::Float(1.0));
-        assert_eq!(Value::Float(7.0) % Value::Float(3.0), Value::Float(1.0));
-        assert_eq!(ivec(vec![3, 4, 5]) % Value::Integer(2), ivec(vec![1, 0, 1]));
-    }
-
-    #[test]
-    fn test_neg() {
-        assert_eq!(-Value::Integer(10), Value::Integer(-10));
-        assert_eq!(-Value::Float(-10.25), Value::Float(10.25));
-        assert_eq!(-ivec(vec![1, 2, 3]), ivec(vec![-1, -2, -3]));
-    }
-
-    #[test]
-    fn test_vectors_unary_op() {
-        let vin = Value::Vector(vec![Value::Float(4.0), Value::Integer(16), Value::Float(25.0)].rc());
-        let vout = Value::Vector(vec![Value::Float(2.0), Value::Float(4.0), Value::Float(5.0)].rc());
-        assert_eq!(vin.sqrt(), vout);
-    }
-
-    #[test]
-    fn test_vectors_binary_op() {
-        let vin1 = Value::Vector(vec![Value::Integer(2), Value::Integer(3), Value::Float(4.0)].rc());
-        let vout = Value::Vector(vec![Value::Float(4.0), Value::Float(9.0), Value::Float(16.0)].rc());
-        assert_eq!(vin1.pow(&Value::Integer(2)), vout);
-
-        let vout = Value::Vector(vec![Value::Float(4.0), Value::Float(8.0), Value::Float(16.0)].rc());
-        assert_eq!(Value::Integer(2).pow(&vin1), vout);
-
-        let vin2 = Value::Vector(vec![Value::Integer(3), Value::Integer(2), Value::Float(1.0)].rc());
-        let vout = Value::Vector(vec![Value::Float(8.0), Value::Float(9.0), Value::Float(4.0)].rc());
-        assert_eq!(vin1.pow(&vin2), vout);
-
-        let vin2 = Value::Vector(vec![Value::Integer(3), Value::Integer(2), Value::Float(1.0), Value::Float(0.0)].rc());
-        assert_eq!(vin1.pow(&vin2), vout);
-    }
-
-    #[test]
-    fn test_nested_vectors() {
-        // [[[1]]] + 1 = [[[3]]]
-        let v = Value::Vector(vec![Value::Vector(vec![Value::Vector(vec![Value::Integer(1)].rc())].rc())].rc());
-        assert_eq!(v + Value::Integer(2),
-                   Value::Vector(vec![Value::Vector(vec![Value::Vector(vec![Value::Integer(3)].rc())].rc())].rc()));
-    }
-}
->>>>>>> 8605ca02
+use std::ops::*;
+use std::rc::Rc;
+use std::fmt;
+use std::cmp::Ordering;
+use util::Boxable;
+
+/// Defines the possible types of values to process.
+/// Supports `Clone`, `Copy` and `PartialEq` semantics (*value type*).
+///
+/// # Arithmetic Conversion Rules
+///
+/// * `Integer` *op* `Integer` = `Integer`
+///   `Integer` *op* `Float` = `Float`
+///   `Float` *op* `Float` = `Float`
+///   for *op* in `+` `-` `*` `%`
+/// * `Integer` / `Integer` = `Float`
+///   `Integer` / `Float` = `Float`
+///   `Float` / `Float` = `Float`
+/// * `Integer` \ `Integer` = `Integer`
+///   `Integer` \ `Float` = `Integer`
+///   `Float` \ `Float` = `Integer`
+/// * `[a1,a2]` *op* `Integer` = `[a1*Integer, a2*Integer]
+/// * `[a1,a2]` *op* `[b1,b2]` = `[a1*b1, a2*b2]`
+#[derive(Clone, PartialEq, Debug)]
+pub enum Value {
+    Integer(i64),
+    Float(f64),
+    Vector(Rc<Vec<Value>>),
+}
+
+impl Value {
+    /// Converts `self` to integer, divides it by `other` (also converted to integer) and
+    /// returns the result.
+    ///
+    /// # Examples
+    ///
+    /// ```
+    /// assert_eq!(Value::Float(12.3).integer_divide_by(&Value::Integer(3)), Value::Integer(4));
+    /// ```
+    pub fn integer_divide_by(&self, other: &Value) -> Value {
+        self.apply_binary_op(other, &|l, r| Value::Integer(l.to_integer() / r.to_integer()))
+    }
+
+    pub fn concat(&self, other: &Value) -> Value {
+        let mut lv = (*self.to_vector()).clone();
+        let mut rv = (*other.to_vector()).clone();
+        lv.append(&mut rv);
+        Value::Vector(lv.rc())
+    }
+
+    pub fn pow(&self, exponent: &Value) -> Value {
+        self.apply_binary_op(exponent, &|l, r| Value::Float(l.to_float().powf(r.to_float()))) 
+    }
+
+    pub fn log(&self, base: &Value) -> Value {
+        self.apply_binary_op(base, &|l, r| Value::Float(l.to_float().log(r.to_float()))) 
+    }
+
+    pub fn dot_product(&self, other: &Value) -> Value {
+        let lv = self.to_vector();
+        let rv = other.to_vector();
+        let sum: f64 = (*lv).iter()
+            .zip((*rv).iter())
+            .map(|(l, r)| l.to_float() * r.to_float())
+            .sum();
+        Value::Float(sum)
+    }
+
+    pub fn sqrt(&self) -> Value {
+        self.apply_unary_op(&|val| Value::Float(val.to_float().sqrt()))
+    }
+
+    pub fn sin(&self) -> Value {
+        self.apply_unary_op(&|val| Value::Float(val.to_float().sin()))
+    }
+
+    pub fn cos(&self) -> Value {
+        self.apply_unary_op(&|val| Value::Float(val.to_float().cos()))
+    }
+
+    pub fn tan(&self) -> Value {
+        self.apply_unary_op(&|val| Value::Float(val.to_float().tan()))
+    }
+
+    pub fn asin(&self) -> Value {
+        self.apply_unary_op(&|val| Value::Float(val.to_float().asin()))
+    }
+
+    pub fn acos(&self) -> Value {
+        self.apply_unary_op(&|val| Value::Float(val.to_float().acos()))
+    }
+
+    pub fn atan(&self) -> Value {
+        self.apply_unary_op(&|val| Value::Float(val.to_float().atan()))
+    }
+
+    pub fn count(&self) -> Value {
+        if let &Value::Vector(ref v) = self {
+            Value::Integer((*v).len() as i64)
+        } else {
+            Value::Integer(1)
+        }
+    }
+
+    pub fn len(&self) -> Value {
+        if let &Value::Vector(ref v) = self {
+            let mut sum = 0.0;
+            for val in (*v).iter() {
+                let f_val = val.to_float();
+                sum += f_val * f_val;
+            }
+            Value::Float(sum.sqrt())
+        } else {
+            Value::Float(self.to_float())
+        }
+    }
+}
+
+impl fmt::Display for Value {
+    fn fmt(&self, f: &mut fmt::Formatter) -> fmt::Result {
+        fn to_str(val: &Value, buf: &mut String) {
+            match val {
+                &Value::Float(fl) => buf.push_str(&format!("{}", fl)),
+                &Value::Integer(n) => buf.push_str(&format!("{}", n)),
+                &Value::Vector(ref v) => {
+                    buf.push('[');
+                    let mut first = true;
+                    for vval in (*v).iter() {
+                        if first == false {
+                            buf.push_str(", ");
+                        }
+                        to_str(vval, buf);
+                        first = false;
+                    }
+                    buf.push(']');
+                }
+            }
+        };
+        let mut buf = String::new();
+        to_str(self, &mut buf);
+        write!(f, "{}", &buf)
+    }
+}
+
+impl Add for Value {
+    type Output = Value;
+
+    /// Adds to `Value`s.
+    ///
+    /// # Examples
+    ///
+    /// ```
+    /// assert_eq!(Value::Integer(1) + Value::Integer(2), Value::Integer(3));
+    /// ```
+    fn add(self, other: Value) -> Value {
+        self.apply_binary_op(&other, &|l, r| {
+            match (l, r) {
+                (&Value::Integer(a), &Value::Integer(b)) => Value::Integer(a + b),
+                (left, right) => Value::Float(left.to_float() + right.to_float()),
+            }
+        })
+    }
+}
+
+impl Sub for Value {
+    type Output = Value;
+
+    /// Subtracts `Value` `other` from `self`.
+    ///
+    /// # Examples
+    ///
+    /// ```
+    /// assert_eq!(Value::Integer(1) - Value::Integer(2), Value::Integer(-1));
+    /// ```
+    fn sub(self, other: Value) -> Value {
+        self.apply_binary_op(&other, &|l, r| {
+            match (l, r) {
+                (&Value::Integer(a), &Value::Integer(b)) => Value::Integer(a - b),
+                (left, right) => Value::Float(left.to_float() - right.to_float()),
+            }
+        })
+    }
+}
+
+impl BitAnd for Value {
+    type Output = Value;
+
+    /// Caclulates `Value` `other` & `self`.
+    ///
+    /// # Examples
+    ///
+    /// ```
+    /// assert_eq!(Value::Integer(1) & Value::Integer(3), Value::Integer(1));
+    /// ```
+    fn bitand(self, other: Value) -> Value {
+        self.apply_binary_op(&other, &|l, r| {
+            match (l, r) {
+                (&Value::Integer(a), &Value::Integer(b)) => Value::Integer(a & b),
+                (left, right) => Value::Integer(left.to_integer() & right.to_integer()),
+            }
+        })
+    }
+}
+
+impl BitOr for Value {
+    type Output = Value;
+
+    /// Caclulates `Value` `other` | `self`.
+    ///
+    /// # Examples
+    ///
+    /// ```
+    /// assert_eq!(Value::Integer(1) | Value::Integer(2), Value::Integer(3));
+    /// ```
+    fn bitor(self, other: Value) -> Value {
+        self.apply_binary_op(&other, &|l, r| {
+            match (l, r) {
+                (&Value::Integer(a), &Value::Integer(b)) => Value::Integer(a | b),
+                (left, right) => Value::Integer(left.to_integer() | right.to_integer()),
+            }
+        })
+    }
+}
+
+impl BitXor for Value {
+    type Output = Value;
+
+    /// Caclulates `Value` `other` ^ `self`.
+    ///
+    /// # Examples
+    ///
+    /// ```
+    /// assert_eq!(Value::Integer(1) ^ Value::Integer(3), Value::Integer(2));
+    /// ```
+    fn bitxor(self, other: Value) -> Value {
+        self.apply_binary_op(&other, &|l, r| {
+            match (l, r) {
+                (&Value::Integer(a), &Value::Integer(b)) => Value::Integer(a ^ b),
+                (left, right) => Value::Integer(left.to_integer() ^ right.to_integer()),
+            }
+        })
+    }
+}
+
+impl Mul for Value {
+    type Output = Value;
+
+    /// Multiplies two `Value`s
+    ///
+    /// # Examples
+    ///
+    /// ```
+    /// assert_eq!(Value::Integer(2) * Value::Integer(3), Value::Integer(6));
+    /// ```
+    fn mul(self, other: Value) -> Value {
+        self.apply_binary_op(&other, &|l, r| {
+            match (l, r) {
+                (&Value::Integer(a), &Value::Integer(b)) => Value::Integer(a * b),
+                (left, right) => Value::Float(left.to_float() * right.to_float()),
+            }
+        })
+    }
+}
+
+impl Div for Value {
+    type Output = Value;
+
+    /// Divides `Value` `self` by `other`, always returning a `Float`.
+    ///
+    /// # Examples
+    ///
+    /// ```
+    /// assert_eq!(Value::Integer(6) / Value::Integer(2), Value::Float(3.0));
+    /// ```
+    fn div(self, other: Value) -> Value {
+        self.apply_binary_op(&other, &|l, r| Value::Float(l.to_float() / r.to_float()))
+    }
+}
+
+impl Rem for Value {
+    type Output = Value;
+
+    /// Divides `Value` `self` by `other`, returning the remainder.
+    ///
+    /// # Examples
+    ///
+    /// ```
+    /// assert_eq!(Value::Integer(5) / Value::Integer(2), Value::Integer(1));
+    /// ```
+    fn rem(self, other: Value) -> Value {
+        self.apply_binary_op(&other, &|l, r| {
+            match (l, r) {
+                (&Value::Integer(a), &Value::Integer(b)) => Value::Integer(a % b),
+                (left, right) => Value::Float(left.to_float() % right.to_float()),
+            }
+        })
+    }
+}
+
+impl Shl<Value> for Value {
+    type Output = Value;
+
+    /// Shifts `Value` `self` left by `other` bits.
+    ///
+    /// # Examples
+    ///
+    /// ```
+    /// assert_eq!(Value::Integer(1) << Value::Integer(2), Value::Integer(4));
+    /// ```
+    fn shl(self, other: Value) -> Value {
+        self.apply_binary_op(&other, &|l, r| {
+            match (l, r) {
+                (&Value::Integer(a), &Value::Integer(b)) => Value::Integer(a << b),
+                (left, right) => Value::Integer(left.to_integer() << right.to_integer()),
+            }
+        })
+    }
+}
+
+impl Shr<Value> for Value {
+    type Output = Value;
+
+    /// Shifts `Value` `self` right by `other` bits.
+    ///
+    /// # Examples
+    ///
+    /// ```
+    /// assert_eq!(Value::Integer(8) >> Value::Integer(3), Value::Integer(1));
+    /// ```
+    fn shr(self, other: Value) -> Value {
+        self.apply_binary_op(&other, &|l, r| {
+            match (l, r) {
+                (&Value::Integer(a), &Value::Integer(b)) => Value::Integer(a >> b),
+                (left, right) => Value::Integer(left.to_integer() >> right.to_integer()),
+            }
+        })
+    }
+}
+
+impl Neg for Value {
+    type Output = Value;
+
+    /// The method for the unary `-` operator.
+    /// Negates `Value` `self`.
+    ///
+    /// # Examples
+    ///
+    /// ```
+    /// assert_eq!(-Value::Integer(10), Value::Integer(-10));
+    /// ```
+    fn neg(self) -> Value {
+        match self {
+            Value::Integer(n) => Value::Integer(-n),
+            Value::Float(f) => Value::Float(-f),
+            Value::Vector(ref v) => {
+                let resv: Vec<Value> = (*v).iter()
+                    .map(|val| val.clone().neg())
+                    .collect();
+                Value::Vector(resv.rc())
+            },
+        }
+    }
+}
+
+impl PartialOrd for Value {
+    fn partial_cmp(&self, other: &Value) -> Option<Ordering> {
+        match (self, other) {
+            (&Value::Integer(l), &Value::Integer(r)) => l.partial_cmp(&r),
+            (&Value::Float(l), &Value::Float(r)) => l.partial_cmp(&r),
+            (&Value::Integer(l), &Value::Float(r)) => (l as f64).partial_cmp(&r),
+            (&Value::Float(l), &Value::Integer(r)) => l.partial_cmp(&(r as f64)),
+            _ => None,
+        }
+    }
+}
+
+// ===========================================================================
+
+impl Value {
+    /// Returns the contained value as `f64` with possible loss of precision for very large values.
+    ///
+    /// # Examples
+    ///
+    /// ```
+    /// assert_eq!(Value::Integer(12).to_float(), Value::Float(12.0));
+    /// ```
+    fn to_float(&self) -> f64 {
+        match self {
+            &Value::Integer(n) => n as f64,
+            &Value::Float(f) => f,
+            &Value::Vector(ref v) => (*v).len() as f64,
+        }
+    }
+
+    /// Returns the contained value as `i64`, truncating the fractional part if the contained
+    /// value is a `Float`.
+    ///
+    /// # Examples
+    ///
+    /// ```
+    /// assert_eq!(Value::Float(12.3).to_integer(), Value::Integer(12));
+    /// ```
+    fn to_integer(&self) -> i64 {
+        match self {
+            &Value::Integer(n) => n,
+            &Value::Float(f) => f as i64,
+            &Value::Vector(ref v) => v.len() as i64,
+        }
+    }
+
+    fn to_vector(&self) -> Rc<Vec<Value>> {
+        match self {
+            &Value::Integer(n) => vec![Value::Integer(n)].rc(),
+            &Value::Float(f) => vec![Value::Float(f)].rc(),
+            &Value::Vector(ref v) => v.clone(),
+        }
+    }
+
+    fn apply_binary_op<F>(&self, r: &Value, f: &F) -> Value
+        where F: Fn(&Value, &Value) -> Value {
+        match (self, r) {
+            (&Value::Vector(ref lv), &Value::Vector(ref rv)) => {
+                let resv: Vec<Value> = (*lv).iter()
+                    .zip((*rv).iter())
+                    .map(|(l, r)| l.apply_binary_op(r, f))
+                    .collect();
+                Value::Vector(resv.rc())
+            },
+            (&Value::Vector(ref lv), r) => {
+                let resv: Vec<Value> = (*lv).iter()
+                    .map(|l| l.apply_binary_op(r, f))
+                    .collect();
+                Value::Vector(resv.rc())
+            },
+            (l, &Value::Vector(ref rv)) => {
+                let resv: Vec<Value> = (*rv).iter()
+                    .map(|r| l.apply_binary_op(r, f))
+                    .collect();
+                Value::Vector(resv.rc())
+            },
+            (l, r) => f(l, r),
+        }
+    }
+
+    fn apply_unary_op<F>(&self, f: &F) -> Value
+        where F: Fn(&Value) -> Value {
+        match self {
+            &Value::Vector(ref v) => {
+                let resv: Vec<Value> = (*v).iter()
+                    .map(|val| val.apply_unary_op(f))
+                    .collect();
+                Value::Vector(resv.rc())
+            },
+            v => f(v),
+        }
+    }
+}
+
+#[cfg(test)]
+mod tests {
+    use super::*;
+    use util::Boxable;
+
+    fn ivec(v: Vec<i32>) -> Value {
+        let vout: Vec<Value> = v.iter().map(|i| Value::Integer(*i as i64)).collect();
+        Value::Vector(vout.rc())
+    }
+
+    fn fvec(v: Vec<f64>) -> Value {
+        let vout: Vec<Value> = v.iter().map(|f| Value::Float(*f)).collect();
+        Value::Vector(vout.rc())
+    }
+
+    #[test]
+    fn test_add() {
+        assert_eq!(Value::Integer(2) + Value::Integer(3), Value::Integer(5));
+        assert_eq!(Value::Integer(2) + Value::Float(3.0), Value::Float(5.0));
+        assert_eq!(Value::Float(2.0) + Value::Integer(3), Value::Float(5.0));
+        assert_eq!(Value::Float(2.0) + Value::Float(3.0), Value::Float(5.0));
+    }
+
+    #[test]
+    fn test_add_vectors() {
+        assert_eq!(ivec(vec![1, 2, 3]) + Value::Float(3.0),
+                   fvec(vec![4.0, 5.0, 6.0]));
+        assert_eq!(Value::Integer(1) + fvec(vec![1.0, 2.0, 3.0]),
+                   fvec(vec![2.0, 3.0, 4.0]));
+        assert_eq!(ivec(vec![1, 2, 3]) + ivec(vec![1, 2, 3, 4, 5]),
+                   ivec(vec![2, 4, 6]));
+        assert_eq!(ivec(vec![1, 2, 3, 4, 5]) + ivec(vec![1, 2, 3]),
+                   ivec(vec![2, 4, 6]));
+    }
+
+    #[test]
+    fn test_sub() {
+        assert_eq!(Value::Integer(2) - Value::Integer(3), Value::Integer(-1));
+        assert_eq!(Value::Integer(2) - Value::Float(3.0), Value::Float(-1.0));
+        assert_eq!(Value::Float(2.0) - Value::Integer(3), Value::Float(-1.0));
+        assert_eq!(Value::Float(2.0) - Value::Float(3.0), Value::Float(-1.0));
+        assert_eq!(ivec(vec![1, 2, 3]) - Value::Integer(1), ivec(vec![0, 1, 2]));
+    }
+
+    #[test]
+    fn test_mul() {
+        assert_eq!(Value::Integer(2) * Value::Integer(3), Value::Integer(6));
+        assert_eq!(Value::Integer(2) * Value::Float(3.0), Value::Float(6.0));
+        assert_eq!(Value::Float(2.0) * Value::Integer(3), Value::Float(6.0));
+        assert_eq!(Value::Float(2.0) * Value::Float(3.0), Value::Float(6.0));
+        assert_eq!(ivec(vec![1, 2, 3]) * Value::Integer(2), ivec(vec![2, 4, 6]));
+    }
+
+    #[test]
+    fn test_div() {
+        assert_eq!(Value::Integer(6) / Value::Integer(3), Value::Float(2.0));
+        assert_eq!(Value::Integer(6) / Value::Float(3.0), Value::Float(2.0));
+        assert_eq!(Value::Float(6.0) / Value::Integer(3), Value::Float(2.0));
+        assert_eq!(Value::Float(6.0) / Value::Float(3.0), Value::Float(2.0));
+        assert_eq!(ivec(vec![1, 2, 3]) / Value::Integer(2), fvec(vec![0.5, 1.0, 1.5]));
+    }
+
+    #[test]
+    fn test_integer_div() {
+        assert_eq!(Value::Integer(7).integer_divide_by(&Value::Integer(3)), Value::Integer(2));
+        assert_eq!(Value::Integer(7).integer_divide_by(&Value::Float(3.0)), Value::Integer(2));
+        assert_eq!(Value::Float(7.0).integer_divide_by(&Value::Integer(3)), Value::Integer(2));
+        assert_eq!(Value::Float(7.0).integer_divide_by(&Value::Float(3.0)), Value::Integer(2));
+        assert_eq!(ivec(vec![3, 4, 5]).integer_divide_by(&Value::Integer(2)), ivec(vec![1, 2, 2]));
+    }
+
+    #[test]
+    fn test_rem() {
+        assert_eq!(Value::Integer(7) % Value::Integer(3), Value::Integer(1));
+        assert_eq!(Value::Integer(7) % Value::Float(3.0), Value::Float(1.0));
+        assert_eq!(Value::Float(7.0) % Value::Integer(3), Value::Float(1.0));
+        assert_eq!(Value::Float(7.0) % Value::Float(3.0), Value::Float(1.0));
+        assert_eq!(ivec(vec![3, 4, 5]) % Value::Integer(2), ivec(vec![1, 0, 1]));
+    }
+
+    #[test]
+    fn test_neg() {
+        assert_eq!(-Value::Integer(10), Value::Integer(-10));
+        assert_eq!(-Value::Float(-10.25), Value::Float(10.25));
+        assert_eq!(-ivec(vec![1, 2, 3]), ivec(vec![-1, -2, -3]));
+    }
+
+    #[test]
+    fn test_vectors_unary_op() {
+        let vin = Value::Vector(vec![Value::Float(4.0), Value::Integer(16), Value::Float(25.0)].rc());
+        let vout = Value::Vector(vec![Value::Float(2.0), Value::Float(4.0), Value::Float(5.0)].rc());
+        assert_eq!(vin.sqrt(), vout);
+    }
+
+    #[test]
+    fn test_vectors_binary_op() {
+        let vin1 = Value::Vector(vec![Value::Integer(2), Value::Integer(3), Value::Float(4.0)].rc());
+        let vout = Value::Vector(vec![Value::Float(4.0), Value::Float(9.0), Value::Float(16.0)].rc());
+        assert_eq!(vin1.pow(&Value::Integer(2)), vout);
+
+        let vout = Value::Vector(vec![Value::Float(4.0), Value::Float(8.0), Value::Float(16.0)].rc());
+        assert_eq!(Value::Integer(2).pow(&vin1), vout);
+
+        let vin2 = Value::Vector(vec![Value::Integer(3), Value::Integer(2), Value::Float(1.0)].rc());
+        let vout = Value::Vector(vec![Value::Float(8.0), Value::Float(9.0), Value::Float(4.0)].rc());
+        assert_eq!(vin1.pow(&vin2), vout);
+
+        let vin2 = Value::Vector(vec![Value::Integer(3), Value::Integer(2), Value::Float(1.0), Value::Float(0.0)].rc());
+        assert_eq!(vin1.pow(&vin2), vout);
+    }
+
+    #[test]
+    fn test_nested_vectors() {
+        // [[[1]]] + 1 = [[[3]]]
+        let v = Value::Vector(vec![Value::Vector(vec![Value::Vector(vec![Value::Integer(1)].rc())].rc())].rc());
+        assert_eq!(v + Value::Integer(2),
+                   Value::Vector(vec![Value::Vector(vec![Value::Vector(vec![Value::Integer(3)].rc())].rc())].rc()));
+    }
+}