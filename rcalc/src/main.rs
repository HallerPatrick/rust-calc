--- conflicted
+++ resolved
@@ -34,8 +34,7 @@
             "#q" => break,
             "" => (),
             line => {
-<<<<<<< HEAD
-                match eval(line, &*ctx) {
+                match eval(line, &mut *ctx) {
                     Ok(res) => println!("= {:?}", res),
                     Err(msg) => println!("{}", msg),
                 }
@@ -44,20 +43,8 @@
     }
 }
 
-fn eval(line: &str, ctx: &interpreter::Context) -> Result<Value, String> {
+fn eval(line: &str, ctx: &mut interpreter::Context) -> Result<Value, String> {
     let input = try!(lexer::lex(&line));
-=======
-                let res = eval(line, &mut *ctx);
-                ctx.put("it", res);
-                println!("= {:?}", res);
-            }
-        }
-    }
-}
-
-fn eval(line: &str, ctx: &mut interpreter::Context) -> Value {
-    let input = lexer::lex(&line);
->>>>>>> 71e39111
     println!("Tokens: {:?}", input);
 
     let expr = parser::parse(&input);
